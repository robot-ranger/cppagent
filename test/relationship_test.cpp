//
// Copyright Copyright 2009-2022, AMT – The Association For Manufacturing Technology (“AMT”)
// All rights reserved.
//
//    Licensed under the Apache License, Version 2.0 (the "License");
//    you may not use this file except in compliance with the License.
//    You may obtain a copy of the License at
//
//       http://www.apache.org/licenses/LICENSE-2.0
//
//    Unless required by applicable law or agreed to in writing, software
//    distributed under the License is distributed on an "AS IS" BASIS,
//    WITHOUT WARRANTIES OR CONDITIONS OF ANY KIND, either express or implied.
//    See the License for the specific language governing permissions and
//    limitations under the License.
//

// Ensure that gtest is the first header otherwise Windows raises an error
#include <gtest/gtest.h>
// Keep this comment to keep gtest.h above. (clang-format off/on is not working here!)

#include <cstdio>
#include <fstream>
#include <iostream>
#include <memory>
#include <sstream>
#include <string>

#include "agent_test_helper.hpp"
#include "json_helper.hpp"
#include "mtconnect/agent.hpp"
#include "mtconnect/entity/json_printer.hpp"
#include "mtconnect/source/adapter/adapter.hpp"

using json = nlohmann::json;
using namespace std;
using namespace mtconnect;
using namespace mtconnect::source::adapter;
using namespace entity;
using namespace device_model;

// main
int main(int argc, char *argv[])
{
  ::testing::InitGoogleTest(&argc, argv);
  return RUN_ALL_TESTS();
}

class RelationshipTest : public testing::Test
{
protected:
  void SetUp() override
  {  // Create an agent with only 16 slots and 8 data items.
    m_agentTestHelper = make_unique<AgentTestHelper>();
    m_agentTestHelper->createAgent("/samples/configuration.xml", 8, 4, "1.7", 25);
    m_agentId = to_string(getCurrentTimeInSec());

    auto device = m_agentTestHelper->m_agent->getDeviceByName("LinuxCNC");
    m_component = device->getComponentById("c");
  }

  void TearDown() override { m_agentTestHelper.reset(); }

  source::adapter::Adapter *m_adapter {nullptr};
  std::string m_agentId;
  ComponentPtr m_component {nullptr};

  std::unique_ptr<AgentTestHelper> m_agentTestHelper;
};

TEST_F(RelationshipTest, ParseDeviceAndComponentRelationships)
{
  ASSERT_NE(nullptr, m_component);
  
  const auto &clc = m_component->get<EntityPtr>("Configuration");
  ASSERT_TRUE(clc);
  
  auto rels = clc->getList("Relationships");
<<<<<<< HEAD
  
  ASSERT_EQ(3, rels->size());
  
  auto it = rels->begin();
  
=======

  ASSERT_EQ(3, rels->size());

  auto it = rels->begin();

>>>>>>> 14c94d37
  EXPECT_EQ("ComponentRelationship", (*it)->getName());
  EXPECT_EQ("ref1", (*it)->get<string>("id"));
  EXPECT_EQ("Power", (*it)->get<string>("name"));
  EXPECT_EQ("PEER", (*it)->get<string>("type"));
  EXPECT_EQ("CRITICAL", (*it)->get<string>("criticality"));
  EXPECT_EQ("power", (*it)->get<string>("idRef"));
  
  it++;
<<<<<<< HEAD
  
=======

>>>>>>> 14c94d37
  EXPECT_EQ("DeviceRelationship", (*it)->getName());
  EXPECT_EQ("ref2", (*it)->get<string>("id"));
  EXPECT_EQ("coffee", (*it)->get<string>("name"));
  EXPECT_EQ("PARENT", (*it)->get<string>("type"));
  EXPECT_EQ("NON_CRITICAL", (*it)->get<string>("criticality"));
  EXPECT_EQ("AUXILIARY", (*it)->get<string>("role"));
  EXPECT_EQ("http://127.0.0.1:2000/coffee", (*it)->get<string>("href"));
  EXPECT_EQ("bfccbfb0-5111-0138-6cd5-0c85909298d9", (*it)->get<string>("deviceUuidRef"));
<<<<<<< HEAD
  
=======

>>>>>>> 14c94d37
  it++;

  EXPECT_EQ("AssetRelationship", (*it)->getName());
  EXPECT_EQ("ref3", (*it)->get<string>("id"));
  EXPECT_EQ("asset", (*it)->get<string>("name"));
  EXPECT_EQ("CuttingTool", (*it)->get<string>("assetType"));
  EXPECT_EQ("PEER", (*it)->get<string>("type"));
  EXPECT_EQ("NON_CRITICAL", (*it)->get<string>("criticality"));
<<<<<<< HEAD
  EXPECT_EQ("http://127.0.0.1:2000/asset/f7de7350-6f7a-013b-ca4c-4e7f553bbb76", (*it)->get<string>("href"));
=======
  EXPECT_EQ("http://127.0.0.1:2000/asset/f7de7350-6f7a-013b-ca4c-4e7f553bbb76",
            (*it)->get<string>("href"));
>>>>>>> 14c94d37
  EXPECT_EQ("f7de7350-6f7a-013b-ca4c-4e7f553bbb76", (*it)->get<string>("assetIdRef"));
}

#define CONFIGURATION_PATH "//m:Rotary[@id='c']/m:Configuration"
#define RELATIONSHIPS_PATH CONFIGURATION_PATH "/m:Relationships"

TEST_F(RelationshipTest, XmlPrinting)
{
  {
    PARSE_XML_RESPONSE("/probe");

    ASSERT_XML_PATH_COUNT(doc, RELATIONSHIPS_PATH, 1);
    ASSERT_XML_PATH_COUNT(doc, RELATIONSHIPS_PATH "/*", 3);

    ASSERT_XML_PATH_EQUAL(doc, RELATIONSHIPS_PATH "/m:ComponentRelationship@id", "ref1");
    ASSERT_XML_PATH_EQUAL(doc, RELATIONSHIPS_PATH "/m:ComponentRelationship@name", "Power");
    ASSERT_XML_PATH_EQUAL(doc, RELATIONSHIPS_PATH "/m:ComponentRelationship@type", "PEER");
    ASSERT_XML_PATH_EQUAL(doc, RELATIONSHIPS_PATH "/m:ComponentRelationship@criticality",
                          "CRITICAL");
    ASSERT_XML_PATH_EQUAL(doc, RELATIONSHIPS_PATH "/m:ComponentRelationship@idRef", "power");

    ASSERT_XML_PATH_EQUAL(doc, RELATIONSHIPS_PATH "/m:DeviceRelationship@id", "ref2");
    ASSERT_XML_PATH_EQUAL(doc, RELATIONSHIPS_PATH "/m:DeviceRelationship@name", "coffee");
    ASSERT_XML_PATH_EQUAL(doc, RELATIONSHIPS_PATH "/m:DeviceRelationship@type", "PARENT");
    ASSERT_XML_PATH_EQUAL(doc, RELATIONSHIPS_PATH "/m:DeviceRelationship@criticality",
                          "NON_CRITICAL");
    ASSERT_XML_PATH_EQUAL(doc, RELATIONSHIPS_PATH "/m:DeviceRelationship@role", "AUXILIARY");
    ASSERT_XML_PATH_EQUAL(doc, RELATIONSHIPS_PATH "/m:DeviceRelationship@href",
                          "http://127.0.0.1:2000/coffee");
    ASSERT_XML_PATH_EQUAL(doc, RELATIONSHIPS_PATH "/m:DeviceRelationship@deviceUuidRef",
                          "bfccbfb0-5111-0138-6cd5-0c85909298d9");
<<<<<<< HEAD
        
=======

>>>>>>> 14c94d37
    ASSERT_XML_PATH_EQUAL(doc, RELATIONSHIPS_PATH "/m:AssetRelationship@id", "ref3");
    ASSERT_XML_PATH_EQUAL(doc, RELATIONSHIPS_PATH "/m:AssetRelationship@name", "asset");
    ASSERT_XML_PATH_EQUAL(doc, RELATIONSHIPS_PATH "/m:AssetRelationship@type", "PEER");
    ASSERT_XML_PATH_EQUAL(doc, RELATIONSHIPS_PATH "/m:AssetRelationship@assetType", "CuttingTool");
    ASSERT_XML_PATH_EQUAL(doc, RELATIONSHIPS_PATH "/m:AssetRelationship@criticality",
                          "NON_CRITICAL");
<<<<<<< HEAD
    ASSERT_XML_PATH_EQUAL(doc, RELATIONSHIPS_PATH "/m:AssetRelationship@assetIdRef", "f7de7350-6f7a-013b-ca4c-4e7f553bbb76");
    ASSERT_XML_PATH_EQUAL(doc, RELATIONSHIPS_PATH "/m:AssetRelationship@href", "http://127.0.0.1:2000/asset/f7de7350-6f7a-013b-ca4c-4e7f553bbb76");
=======
    ASSERT_XML_PATH_EQUAL(doc, RELATIONSHIPS_PATH "/m:AssetRelationship@assetIdRef",
                          "f7de7350-6f7a-013b-ca4c-4e7f553bbb76");
    ASSERT_XML_PATH_EQUAL(doc, RELATIONSHIPS_PATH "/m:AssetRelationship@href",
                          "http://127.0.0.1:2000/asset/f7de7350-6f7a-013b-ca4c-4e7f553bbb76");
>>>>>>> 14c94d37
  }
}

TEST_F(RelationshipTest, JsonPrinting)
{
  {
    PARSE_JSON_RESPONSE("/probe");

    auto devices = doc.at("/MTConnectDevices/Devices"_json_pointer);
    auto device = devices.at(1).at("/Device"_json_pointer);

    auto rotary = device.at("/Components/0/Axes/Components/0/Rotary"_json_pointer);

    auto relationships = rotary.at("/Configuration/Relationships"_json_pointer);
    ASSERT_TRUE(relationships.is_array());
    ASSERT_EQ(3_S, relationships.size());

    auto crel = relationships.at(0);
    auto cfields = crel.at("/ComponentRelationship"_json_pointer);
    EXPECT_EQ("ref1", cfields["id"]);
    EXPECT_EQ("Power", cfields["name"]);
    EXPECT_EQ("PEER", cfields["type"]);
    EXPECT_EQ("CRITICAL", cfields["criticality"]);
    EXPECT_EQ("power", cfields["idRef"]);

    auto drel = relationships.at(1);
    auto dfields = drel.at("/DeviceRelationship"_json_pointer);
    EXPECT_EQ("ref2", dfields["id"]);
    EXPECT_EQ("coffee", dfields["name"]);
    EXPECT_EQ("PARENT", dfields["type"]);
    EXPECT_EQ("NON_CRITICAL", dfields["criticality"]);
    EXPECT_EQ("AUXILIARY", dfields["role"]);
    EXPECT_EQ("http://127.0.0.1:2000/coffee", dfields["href"]);
    EXPECT_EQ("bfccbfb0-5111-0138-6cd5-0c85909298d9", dfields["deviceUuidRef"]);
<<<<<<< HEAD
    
=======

>>>>>>> 14c94d37
    auto arel = relationships.at(2);
    auto afields = arel.at("/AssetRelationship"_json_pointer);
    EXPECT_EQ("ref3", afields["id"]);
    EXPECT_EQ("asset", afields["name"]);
    EXPECT_EQ("PEER", afields["type"]);
    EXPECT_EQ("CuttingTool", afields["assetType"]);
    EXPECT_EQ("NON_CRITICAL", afields["criticality"]);
    EXPECT_EQ("http://127.0.0.1:2000/asset/f7de7350-6f7a-013b-ca4c-4e7f553bbb76", afields["href"]);
    EXPECT_EQ("f7de7350-6f7a-013b-ca4c-4e7f553bbb76", afields["assetIdRef"]);
<<<<<<< HEAD

=======
>>>>>>> 14c94d37
  }
}<|MERGE_RESOLUTION|>--- conflicted
+++ resolved
@@ -76,19 +76,10 @@
   ASSERT_TRUE(clc);
   
   auto rels = clc->getList("Relationships");
-<<<<<<< HEAD
-  
-  ASSERT_EQ(3, rels->size());
-  
-  auto it = rels->begin();
-  
-=======
-
   ASSERT_EQ(3, rels->size());
 
   auto it = rels->begin();
 
->>>>>>> 14c94d37
   EXPECT_EQ("ComponentRelationship", (*it)->getName());
   EXPECT_EQ("ref1", (*it)->get<string>("id"));
   EXPECT_EQ("Power", (*it)->get<string>("name"));
@@ -97,11 +88,7 @@
   EXPECT_EQ("power", (*it)->get<string>("idRef"));
   
   it++;
-<<<<<<< HEAD
-  
-=======
 
->>>>>>> 14c94d37
   EXPECT_EQ("DeviceRelationship", (*it)->getName());
   EXPECT_EQ("ref2", (*it)->get<string>("id"));
   EXPECT_EQ("coffee", (*it)->get<string>("name"));
@@ -110,11 +97,7 @@
   EXPECT_EQ("AUXILIARY", (*it)->get<string>("role"));
   EXPECT_EQ("http://127.0.0.1:2000/coffee", (*it)->get<string>("href"));
   EXPECT_EQ("bfccbfb0-5111-0138-6cd5-0c85909298d9", (*it)->get<string>("deviceUuidRef"));
-<<<<<<< HEAD
-  
-=======
 
->>>>>>> 14c94d37
   it++;
 
   EXPECT_EQ("AssetRelationship", (*it)->getName());
@@ -123,12 +106,9 @@
   EXPECT_EQ("CuttingTool", (*it)->get<string>("assetType"));
   EXPECT_EQ("PEER", (*it)->get<string>("type"));
   EXPECT_EQ("NON_CRITICAL", (*it)->get<string>("criticality"));
-<<<<<<< HEAD
-  EXPECT_EQ("http://127.0.0.1:2000/asset/f7de7350-6f7a-013b-ca4c-4e7f553bbb76", (*it)->get<string>("href"));
-=======
   EXPECT_EQ("http://127.0.0.1:2000/asset/f7de7350-6f7a-013b-ca4c-4e7f553bbb76",
             (*it)->get<string>("href"));
->>>>>>> 14c94d37
+  
   EXPECT_EQ("f7de7350-6f7a-013b-ca4c-4e7f553bbb76", (*it)->get<string>("assetIdRef"));
 }
 
@@ -160,26 +140,17 @@
                           "http://127.0.0.1:2000/coffee");
     ASSERT_XML_PATH_EQUAL(doc, RELATIONSHIPS_PATH "/m:DeviceRelationship@deviceUuidRef",
                           "bfccbfb0-5111-0138-6cd5-0c85909298d9");
-<<<<<<< HEAD
-        
-=======
 
->>>>>>> 14c94d37
     ASSERT_XML_PATH_EQUAL(doc, RELATIONSHIPS_PATH "/m:AssetRelationship@id", "ref3");
     ASSERT_XML_PATH_EQUAL(doc, RELATIONSHIPS_PATH "/m:AssetRelationship@name", "asset");
     ASSERT_XML_PATH_EQUAL(doc, RELATIONSHIPS_PATH "/m:AssetRelationship@type", "PEER");
     ASSERT_XML_PATH_EQUAL(doc, RELATIONSHIPS_PATH "/m:AssetRelationship@assetType", "CuttingTool");
     ASSERT_XML_PATH_EQUAL(doc, RELATIONSHIPS_PATH "/m:AssetRelationship@criticality",
                           "NON_CRITICAL");
-<<<<<<< HEAD
-    ASSERT_XML_PATH_EQUAL(doc, RELATIONSHIPS_PATH "/m:AssetRelationship@assetIdRef", "f7de7350-6f7a-013b-ca4c-4e7f553bbb76");
-    ASSERT_XML_PATH_EQUAL(doc, RELATIONSHIPS_PATH "/m:AssetRelationship@href", "http://127.0.0.1:2000/asset/f7de7350-6f7a-013b-ca4c-4e7f553bbb76");
-=======
     ASSERT_XML_PATH_EQUAL(doc, RELATIONSHIPS_PATH "/m:AssetRelationship@assetIdRef",
                           "f7de7350-6f7a-013b-ca4c-4e7f553bbb76");
     ASSERT_XML_PATH_EQUAL(doc, RELATIONSHIPS_PATH "/m:AssetRelationship@href",
                           "http://127.0.0.1:2000/asset/f7de7350-6f7a-013b-ca4c-4e7f553bbb76");
->>>>>>> 14c94d37
   }
 }
 
@@ -214,11 +185,7 @@
     EXPECT_EQ("AUXILIARY", dfields["role"]);
     EXPECT_EQ("http://127.0.0.1:2000/coffee", dfields["href"]);
     EXPECT_EQ("bfccbfb0-5111-0138-6cd5-0c85909298d9", dfields["deviceUuidRef"]);
-<<<<<<< HEAD
-    
-=======
 
->>>>>>> 14c94d37
     auto arel = relationships.at(2);
     auto afields = arel.at("/AssetRelationship"_json_pointer);
     EXPECT_EQ("ref3", afields["id"]);
@@ -228,9 +195,5 @@
     EXPECT_EQ("NON_CRITICAL", afields["criticality"]);
     EXPECT_EQ("http://127.0.0.1:2000/asset/f7de7350-6f7a-013b-ca4c-4e7f553bbb76", afields["href"]);
     EXPECT_EQ("f7de7350-6f7a-013b-ca4c-4e7f553bbb76", afields["assetIdRef"]);
-<<<<<<< HEAD
-
-=======
->>>>>>> 14c94d37
   }
 }