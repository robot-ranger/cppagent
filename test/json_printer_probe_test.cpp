//
// Copyright Copyright 2009-2022, AMT – The Association For Manufacturing Technology (“AMT”)
// All rights reserved.
//
//    Licensed under the Apache License, Version 2.0 (the "License");
//    you may not use this file except in compliance with the License.
//    You may obtain a copy of the License at
//
//       http://www.apache.org/licenses/LICENSE-2.0
//
//    Unless required by applicable law or agreed to in writing, software
//    distributed under the License is distributed on an "AS IS" BASIS,
//    WITHOUT WARRANTIES OR CONDITIONS OF ANY KIND, either express or implied.
//    See the License for the specific language governing permissions and
//    limitations under the License.
//

// Ensure that gtest is the first header otherwise Windows raises an error
#include <gtest/gtest.h>
// Keep this comment to keep gtest.h above. (clang-format off/on is not working here!)

#include <fstream>
#include <iostream>
#include <memory>
#include <sstream>
#include <string>

#include <nlohmann/json.hpp>

#include "agent.hpp"
#include "agent_test_helper.hpp"
#include "device_model/data_item/data_item.hpp"
#include "device_model/device.hpp"
#include "json_helper.hpp"
#include "observation/observation.hpp"
#include "parser/xml_parser.hpp"
#include "printer/json_printer.hpp"
#include "printer/xml_printer.hpp"
#include "sink/rest_sink/checkpoint.hpp"
#include "test_utilities.hpp"
#include "utilities.hpp"

using namespace std;
using namespace mtconnect;
using json = nlohmann::json;

class JsonPrinterProbeTest : public testing::Test
{
protected:
  void SetUp() override
  {
    m_xmlPrinter = std::make_unique<printer::XmlPrinter>("1.5");
    m_printer = std::make_unique<printer::JsonPrinter>("1.5", true);

    m_agentTestHelper = make_unique<AgentTestHelper>();
    m_agentTestHelper->createAgent("/samples/SimpleDevlce.xml", 8, 4, "1.5", 25);

    // Asset types are registered in the agent.
    m_devices = m_agentTestHelper->m_agent->getDevices();
  }

  void TearDown() override
  {
    m_agentTestHelper.reset();
    m_xmlPrinter.reset();
    m_printer.reset();
    m_devices.clear();
  }

  std::unique_ptr<printer::JsonPrinter> m_printer;
  std::unique_ptr<AgentTestHelper> m_agentTestHelper;

  std::list<DevicePtr> m_devices;

  std::unique_ptr<printer::XmlPrinter> m_xmlPrinter;
};

TEST_F(JsonPrinterProbeTest, DeviceRootAndDescription)
{
  auto doc = m_printer->printProbe(123, 9999, 1, 1024, 10, m_devices);
  auto jdoc = json::parse(doc);
  auto it = jdoc.begin();

  ASSERT_EQ(string("MTConnectDevices"), it.key());
  ASSERT_EQ(123, jdoc.at("/MTConnectDevices/Header/instanceId"_json_pointer).get<int32_t>());
  ASSERT_EQ(9999, jdoc.at("/MTConnectDevices/Header/bufferSize"_json_pointer).get<int32_t>());
  ASSERT_EQ(1024, jdoc.at("/MTConnectDevices/Header/assetBufferSize"_json_pointer).get<int32_t>());
  ASSERT_EQ(10, jdoc.at("/MTConnectDevices/Header/assetCount"_json_pointer).get<int32_t>());

  auto devices = jdoc.at("/MTConnectDevices/Devices"_json_pointer);
  ASSERT_EQ(2_S, devices.size());

  auto device = devices.at(0).at("/Device"_json_pointer);
  auto device2 = devices.at(1).at("/Device"_json_pointer);

  ASSERT_EQ(string("x872a3490"), device.at("/id"_json_pointer).get<string>());
  ASSERT_EQ(string("SimpleCnc"), device.at("/name"_json_pointer).get<string>());
  ASSERT_EQ(string("872a3490-bd2d-0136-3eb0-0c85909298d9"),
            device.at("/uuid"_json_pointer).get<string>());

  ASSERT_EQ(string("This is a simple CNC example"),
            device.at("/Description/value"_json_pointer).get<string>());
  ASSERT_EQ(string("MTConnectInstitute"),
            device.at("/Description/manufacturer"_json_pointer).get<string>());
  ASSERT_EQ(string("12"), device.at("/Description/serialNumber"_json_pointer).get<string>());

  ASSERT_EQ(string("This is another simple CNC example"),
            device2.at("/Description/value"_json_pointer).get<string>());
}

TEST_F(JsonPrinterProbeTest, TopLevelDataItems)
{
  auto doc = m_printer->printProbe(123, 9999, 1, 1024, 10, m_devices);
  auto jdoc = json::parse(doc);
  auto devices = jdoc.at("/MTConnectDevices/Devices"_json_pointer);
  auto device = devices.at(0).at("/Device"_json_pointer);

  auto dataItems = device.at("/DataItems"_json_pointer);
  ASSERT_TRUE(dataItems.is_array());
  ASSERT_EQ(3_S, dataItems.size());

  // Alarm event
  auto avail = dataItems.at(0);
  ASSERT_EQ(string("AVAILABILITY"), avail.at("/DataItem/type"_json_pointer).get<string>());
  ASSERT_EQ(string("EVENT"), avail.at("/DataItem/category"_json_pointer).get<string>());
  ASSERT_EQ(string("d5b078a0"), avail.at("/DataItem/id"_json_pointer).get<string>());
  ASSERT_EQ(string("avail"), avail.at("/DataItem/name"_json_pointer).get<string>());

  // Availability event
  // cout << "\n" << dataItems << endl;
  auto change = dataItems.at(1);

  ASSERT_EQ(string("ASSET_CHANGED"), change.at("/DataItem/type"_json_pointer).get<string>());
  ASSERT_EQ(true, change.at("/DataItem/discrete"_json_pointer).get<bool>());
  ASSERT_EQ(string("EVENT"), change.at("/DataItem/category"_json_pointer).get<string>());
  ASSERT_EQ(string("e4a300e0"), change.at("/DataItem/id"_json_pointer).get<string>());

  auto remove = dataItems.at(2);
  ASSERT_EQ(string("ASSET_REMOVED"), remove.at("/DataItem/type"_json_pointer).get<string>());
  ASSERT_EQ(string("EVENT"), remove.at("/DataItem/category"_json_pointer).get<string>());
  ASSERT_EQ(string("f2df7550"), remove.at("/DataItem/id"_json_pointer).get<string>());
}

TEST_F(JsonPrinterProbeTest, SubComponents)
{
  auto doc = m_printer->printProbe(123, 9999, 1, 1024, 10, m_devices);
  auto jdoc = json::parse(doc);
  auto devices = jdoc.at("/MTConnectDevices/Devices"_json_pointer);
  auto device = devices.at(0).at("/Device"_json_pointer);

  auto components = device.at("/Components"_json_pointer);
  ASSERT_TRUE(components.is_array());
  ASSERT_EQ(3_S, components.size());

  auto axes = components.at(0);
  ASSERT_TRUE(axes.is_object());
  ASSERT_EQ(string("Axes"), axes.begin().key());
  ASSERT_EQ(string("a62a1050"), axes.at("/Axes/id"_json_pointer).get<string>());

  auto subAxes = axes.at("/Axes/Components"_json_pointer);
  ASSERT_TRUE(subAxes.is_array());
  ASSERT_EQ(2_S, subAxes.size());

  auto rotary = subAxes.at(0);
  ASSERT_TRUE(rotary.is_object());
  auto rc = rotary.at("/Linear"_json_pointer);
  ASSERT_TRUE(rc.is_object());
  ASSERT_EQ(string("X1"), rc.at("/name"_json_pointer).get<string>());
  ASSERT_EQ(string("X"), rc.at("/nativeName"_json_pointer).get<string>());
  ASSERT_EQ(string("e373fec0"), rc.at("/id"_json_pointer).get<string>());

  auto dataItems = rc.at("/DataItems"_json_pointer);
  ASSERT_TRUE(dataItems.is_array());
  ASSERT_EQ(3_S, dataItems.size());

  auto ss = dataItems.at(0).at("/DataItem"_json_pointer);
  ASSERT_TRUE(ss.is_object());
  ASSERT_EQ(string("POSITION"), ss.at("/type"_json_pointer).get<string>());
  ASSERT_EQ(string("MILLIMETER"), ss.at("/units"_json_pointer).get<string>());
  ASSERT_EQ(string("ACTUAL"), ss.at("/subType"_json_pointer).get<string>());
}

TEST_F(JsonPrinterProbeTest, DataItemConstraints)
{
  auto doc = m_printer->printProbe(123, 9999, 1, 1024, 10, m_devices);
  auto jdoc = json::parse(doc);
  auto devices = jdoc.at("/MTConnectDevices/Devices"_json_pointer);
  auto rotary = devices.at(0).at("/Device/Components/0/Axes/Components/1/Rotary"_json_pointer);
  ASSERT_TRUE(rotary.is_object());

  ASSERT_EQ(string("zf476090"), rotary.at("/id"_json_pointer).get<string>());

  auto di = rotary.at("/DataItems/0/DataItem"_json_pointer);
  ASSERT_TRUE(di.is_object());
  ASSERT_EQ(string("ROTARY_MODE"), di.at("/type"_json_pointer).get<string>());

  auto constraint = di.at("/Constraints"_json_pointer);
  ASSERT_TRUE(constraint.is_array());
  ASSERT_EQ(string("SPINDLE"), constraint.at("/0/Value/value"_json_pointer).get<string>());

  auto rv = rotary.at("/DataItems/2/DataItem"_json_pointer);
  ASSERT_TRUE(rv.is_object());
  ASSERT_EQ(string("ROTARY_VELOCITY"), rv.at("/type"_json_pointer).get<string>());
  ASSERT_EQ(string("ACTUAL"), rv.at("/subType"_json_pointer).get<string>());
  auto min = rv.at("/Constraints/0/Minimum/value"_json_pointer);
  ASSERT_TRUE(min.is_number());
  ASSERT_EQ(0.0, min.get<double>());
  auto max = rv.at("/Constraints/1/Maximum/value"_json_pointer);
  ASSERT_TRUE(max.is_number());
  ASSERT_EQ(7000.0, max.get<double>());
}

TEST_F(JsonPrinterProbeTest, DataItemSource)
{
  auto doc = m_printer->printProbe(123, 9999, 1, 1024, 10, m_devices);
  // cout << "\n" << doc << endl;
  auto jdoc = json::parse(doc);
  auto devices = jdoc.at("/MTConnectDevices/Devices"_json_pointer);
  auto rotary = devices.at(0).at("/Device/Components/0/Axes/Components/1/Rotary"_json_pointer);
  ASSERT_TRUE(rotary.is_object());

  auto amp = rotary.at("/DataItems/5/DataItem"_json_pointer);
  ASSERT_TRUE(amp.is_object());
  ASSERT_EQ(string("AMPERAGE"), amp.at("/type"_json_pointer).get<string>());
  ASSERT_EQ(string("CONDITION"), amp.at("/category"_json_pointer).get<string>());
  ASSERT_EQ(string("taa7a0f0"), amp.at("/Source/dataItemId"_json_pointer).get<string>());
}

TEST_F(JsonPrinterProbeTest, InitialValue)
{
  auto doc = m_printer->printProbe(123, 9999, 1, 1024, 10, m_devices);
  auto jdoc = json::parse(doc);
  auto devices = jdoc.at("/MTConnectDevices/Devices"_json_pointer);
  auto path = devices.at(0).at("/Device/Components/1/Controller/Components/0/Path"_json_pointer);
  auto items = path.at("/DataItems"_json_pointer);
  ASSERT_TRUE(items.is_array());

  json count = ::find(items, "/DataItem/id", "d2e9e4a0");
  ASSERT_TRUE(count.is_object());
  ASSERT_EQ(1.0, count.at("/DataItem/InitialValue"_json_pointer).get<double>());
}

TEST_F(JsonPrinterProbeTest, DataItemFilters)
{
  auto doc = m_printer->printProbe(123, 9999, 1, 1024, 10, m_devices);
  auto jdoc = json::parse(doc);
  auto devices = jdoc.at("/MTConnectDevices/Devices"_json_pointer);

  auto electric =
      devices.at(0).at("/Device/Components/2/Systems/Components/0/Electric"_json_pointer);
  ASSERT_TRUE(electric.is_object());

  auto temp = electric.at("/DataItems/0"_json_pointer);
  ASSERT_TRUE(temp.is_object());
  ASSERT_EQ(string("x52ca7e0"), temp.at("/DataItem/id"_json_pointer).get<string>());

  auto filter = temp.at("/DataItem/Filters/0"_json_pointer);
  ASSERT_TRUE(filter.is_object());
  ASSERT_EQ(string("PERIOD"), filter.at("/Filter/type"_json_pointer).get<string>());
  ASSERT_EQ(60.0, filter.at("/Filter/value"_json_pointer).get<double>());

  auto volt = electric.at("/DataItems/1"_json_pointer);
  ASSERT_TRUE(volt.is_object());
  ASSERT_EQ(string("r1e58cf0"), volt.at("/DataItem/id"_json_pointer).get<string>());

  auto filter2 = volt.at("/DataItem/Filters/0"_json_pointer);
  ASSERT_TRUE(filter2.is_object());
  ASSERT_EQ(string("MINIMUM_DELTA"), filter2.at("/Filter/type"_json_pointer).get<string>());
  ASSERT_EQ(10.0, filter2.at("/Filter/value"_json_pointer).get<double>());
}

TEST_F(JsonPrinterProbeTest, Composition)
{
  auto doc = m_printer->printProbe(123, 9999, 1, 1024, 10, m_devices);
  auto jdoc = json::parse(doc);
  auto devices = jdoc.at("/MTConnectDevices/Devices"_json_pointer);

  auto coolant = devices.at(0).at("/Device/Components/2/Systems/Components/1/Coolant"_json_pointer);
  ASSERT_TRUE(coolant.is_object());

  auto comp1 = coolant.at("/Compositions/0/Composition"_json_pointer);
  ASSERT_EQ(string("main"), comp1.at("/name"_json_pointer).get<string>());
  ASSERT_EQ(string("TANK"), comp1.at("/type"_json_pointer).get<string>());
  ASSERT_EQ(string("t59d1170"), comp1.at("/id"_json_pointer).get<string>());

  auto comp2 = coolant.at("/Compositions/1/Composition"_json_pointer);
  ASSERT_EQ(string("reserve"), comp2.at("/name"_json_pointer).get<string>());
  ASSERT_EQ(string("TANK"), comp2.at("/type"_json_pointer).get<string>());
  ASSERT_EQ(string("a7973930"), comp2.at("/id"_json_pointer).get<string>());
}

TEST_F(JsonPrinterProbeTest, Configuration)
{
  auto doc = m_printer->printProbe(123, 9999, 1, 1024, 10, m_devices);
  auto jdoc = json::parse(doc);
  auto devices = jdoc.at("/MTConnectDevices/Devices"_json_pointer);
  auto sensorObj = devices.at(0).at(
      "/Device/Components/2/Systems/Components/0/Electric/Components/0"_json_pointer);
  ASSERT_TRUE(sensorObj.is_object());
  auto sensor = sensorObj["Sensor"];
  ASSERT_TRUE(sensor.is_object());

  auto config = sensor.at("/Configuration/SensorConfiguration"_json_pointer);

  ASSERT_EQ(string("23"), config.at("/FirmwareVersion"_json_pointer).get<string>());
  ASSERT_EQ(string("2018-08-12"), config.at("/CalibrationDate"_json_pointer).get<string>());
  ASSERT_EQ(string("1"), config.at("/Channels/0/Channel/number"_json_pointer).get<string>());
  ASSERT_EQ(string("Temperature Probe"),
            config.at("/Channels/0/Channel/Description"_json_pointer).get<string>());
  ASSERT_EQ(string("2018-09-11"),
            config.at("/Channels/0/Channel/CalibrationDate"_json_pointer).get<string>());
}

TEST_F(JsonPrinterProbeTest, PrintDeviceMTConnectVersion)
{
  auto doc = m_printer->printProbe(123, 9999, 1, 1024, 10, m_devices);
  auto jdoc = json::parse(doc);
  auto devices = jdoc.at("/MTConnectDevices/Devices"_json_pointer);
  auto device = devices.at(0).at("/Device"_json_pointer);

  ASSERT_EQ(string("1.7"), device.at("/mtconnectVersion"_json_pointer).get<string>());
}

TEST_F(JsonPrinterProbeTest, PrintDataItemRelationships)
{
  auto server = std::make_unique<sink::rest_sink::Server>(m_agentTestHelper->m_ioContext);
  auto cache = std::make_unique<sink::rest_sink::FileCache>();

<<<<<<< HEAD
  m_agentTestHelper->createAgent("/samples/relationship_test.xml",
                                 8, 4, "1.7", 25);
=======
  m_agentTestHelper->createAgent("/samples/relationship_test.xml", 8, 4, "1.7", 25);
>>>>>>> abcb0091
  auto printer = m_agentTestHelper->m_agent->getPrinter("json");
  m_devices = m_agentTestHelper->m_agent->getDevices();
  auto doc = printer->printProbe(123, 9999, 1, 1024, 10, m_devices);
  auto jdoc = json::parse(doc);
  
  ASSERT_FALSE(printer->getModelChangeTime().empty());
  ASSERT_EQ(printer->getModelChangeTime(), jdoc.at("/MTConnectDevices/Header/deviceModelChangeTime"_json_pointer).get<string>());

  auto devices = jdoc.at("/MTConnectDevices/Devices"_json_pointer);
  auto linear = devices.at(1).at("/Device/Components/0/Axes/Components/0/Linear"_json_pointer);
  ASSERT_TRUE(linear.is_object());

  ASSERT_FALSE(printer->getModelChangeTime().empty());
  ASSERT_EQ(printer->getModelChangeTime(),
            jdoc.at("/MTConnectDevices/Header/deviceModelChangeTime"_json_pointer).get<string>());

  auto load = linear.at("/DataItems/4/DataItem"_json_pointer);
  ASSERT_TRUE(load.is_object());
  ASSERT_EQ(string("xlc"), load["id"].get<string>());

  auto dir1 = load.at("/Relationships/0"_json_pointer);
  ASSERT_TRUE(dir1.is_object());
  ASSERT_EQ(string("archie"), dir1.at("/DataItemRelationship/name"_json_pointer));
  ASSERT_EQ(string("LIMIT"), dir1.at("/DataItemRelationship/type"_json_pointer));
  ASSERT_EQ(string("xlcpl"), dir1.at("/DataItemRelationship/idRef"_json_pointer));

  auto dir2 = load.at("/Relationships/1"_json_pointer);
  ASSERT_TRUE(dir2.is_object());
  ASSERT_EQ(string("LIMIT"), dir2.at("/SpecificationRelationship/type"_json_pointer));
  ASSERT_EQ(string("spec1"), dir2.at("/SpecificationRelationship/idRef"_json_pointer));

  auto limits = linear.at("/DataItems/5/DataItem"_json_pointer);
  ASSERT_TRUE(load.is_object());
  ASSERT_EQ(string("xlcpl"), limits["id"].get<string>());

  auto dir3 = limits.at("/Relationships/0"_json_pointer);
  ASSERT_TRUE(dir3.is_object());
  ASSERT_EQ(string("bob"), dir3.at("/DataItemRelationship/name"_json_pointer));
  ASSERT_EQ(string("OBSERVATION"), dir3.at("/DataItemRelationship/type"_json_pointer));
  ASSERT_EQ(string("xlc"), dir3.at("/DataItemRelationship/idRef"_json_pointer));
}<|MERGE_RESOLUTION|>--- conflicted
+++ resolved
@@ -326,12 +326,7 @@
   auto server = std::make_unique<sink::rest_sink::Server>(m_agentTestHelper->m_ioContext);
   auto cache = std::make_unique<sink::rest_sink::FileCache>();
 
-<<<<<<< HEAD
-  m_agentTestHelper->createAgent("/samples/relationship_test.xml",
-                                 8, 4, "1.7", 25);
-=======
   m_agentTestHelper->createAgent("/samples/relationship_test.xml", 8, 4, "1.7", 25);
->>>>>>> abcb0091
   auto printer = m_agentTestHelper->m_agent->getPrinter("json");
   m_devices = m_agentTestHelper->m_agent->getDevices();
   auto doc = printer->printProbe(123, 9999, 1, 1024, 10, m_devices);
