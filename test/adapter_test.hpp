//
// Copyright (c) 2008, AMT – The Association For Manufacturing Technology (“AMT”)
// All rights reserved.
//
// Redistribution and use in source and binary forms, with or without
// modification, are permitted provided that the following conditions are met:
//     * Redistributions of source code must retain the above copyright
//       notice, this list of conditions and the following disclaimer.
//     * Redistributions in binary form must reproduce the above copyright
//       notice, this list of conditions and the following disclaimer in the
//       documentation and/or other materials provided with the distribution.
//     * Neither the name of the AMT nor the
//       names of its contributors may be used to endorse or promote products
//       derived from this software without specific prior written permission.
//
// DISCLAIMER OF WARRANTY. ALL MTCONNECT MATERIALS AND SPECIFICATIONS PROVIDED
// BY AMT, MTCONNECT OR ANY PARTICIPANT TO YOU OR ANY PARTY ARE PROVIDED "AS IS"
// AND WITHOUT ANY WARRANTY OF ANY KIND. AMT, MTCONNECT, AND EACH OF THEIR
// RESPECTIVE MEMBERS, OFFICERS, DIRECTORS, AFFILIATES, SPONSORS, AND AGENTS
// (COLLECTIVELY, THE "AMT PARTIES") AND PARTICIPANTS MAKE NO REPRESENTATION OR
// WARRANTY OF ANY KIND WHATSOEVER RELATING TO THESE MATERIALS, INCLUDING, WITHOUT
// LIMITATION, ANY EXPRESS OR IMPLIED WARRANTY OF NONINFRINGEMENT,
// MERCHANTABILITY, OR FITNESS FOR A PARTICULAR PURPOSE.
//
// LIMITATION OF LIABILITY. IN NO EVENT SHALL AMT, MTCONNECT, ANY OTHER AMT
// PARTY, OR ANY PARTICIPANT BE LIABLE FOR THE COST OF PROCURING SUBSTITUTE GOODS
// OR SERVICES, LOST PROFITS, LOSS OF USE, LOSS OF DATA OR ANY INCIDENTAL,
// CONSEQUENTIAL, INDIRECT, SPECIAL OR PUNITIVE DAMAGES OR OTHER DIRECT DAMAGES,
// WHETHER UNDER CONTRACT, TORT, WARRANTY OR OTHERWISE, ARISING IN ANY WAY OUT OF
// THIS AGREEMENT, USE OR INABILITY TO USE MTCONNECT MATERIALS, WHETHER OR NOT
// SUCH PARTY HAD ADVANCE NOTICE OF THE POSSIBILITY OF SUCH DAMAGES.
//

#pragma once

#ifndef __STDC_LIMIT_MACROS
	#define __STDC_LIMIT_MACROS 1
#endif

#include <cppunit/TestFixture.h>
#include <cppunit/extensions/HelperMacros.h>

#include "adapter.hpp"

class AdapterTest : public CppUnit::TestFixture
{
<<<<<<< HEAD
	CPPUNIT_TEST_SUITE(AdapterTest);
	CPPUNIT_TEST(testAdapter);
	CPPUNIT_TEST_SUITE_END();

=======
  CPPUNIT_TEST_SUITE(AdapterTest);
  CPPUNIT_TEST(testAdapter);
  CPPUNIT_TEST(testEscapedLine);
  CPPUNIT_TEST_SUITE_END();
  
>>>>>>> 532f33a3
public:
	void setUp();
	void tearDown();

protected:
<<<<<<< HEAD
=======
  void testAdapter();
  void testEscapedLine();
};
>>>>>>> 532f33a3

protected:
	void testAdapter();
};<|MERGE_RESOLUTION|>--- conflicted
+++ resolved
@@ -44,30 +44,16 @@
 
 class AdapterTest : public CppUnit::TestFixture
 {
-<<<<<<< HEAD
-	CPPUNIT_TEST_SUITE(AdapterTest);
-	CPPUNIT_TEST(testAdapter);
-	CPPUNIT_TEST_SUITE_END();
-
-=======
   CPPUNIT_TEST_SUITE(AdapterTest);
   CPPUNIT_TEST(testAdapter);
   CPPUNIT_TEST(testEscapedLine);
   CPPUNIT_TEST_SUITE_END();
   
->>>>>>> 532f33a3
 public:
 	void setUp();
 	void tearDown();
 
 protected:
-<<<<<<< HEAD
-=======
-  void testAdapter();
+	void testAdapter();
   void testEscapedLine();
-};
->>>>>>> 532f33a3
-
-protected:
-	void testAdapter();
 };