--- conflicted
+++ resolved
@@ -9,12 +9,8 @@
 set (AGENT_VERSION_MAJOR 1)
 set (AGENT_VERSION_MINOR 3)
 set (AGENT_VERSION_PATCH 0)
-<<<<<<< HEAD
-set (AGENT_VERSION_BUILD 22)
-=======
 set (AGENT_VERSION_BUILD 0)
 set (AGENT_VERSION_RC "_RC18")
->>>>>>> c92f79d8
 
 if(WIN32)
   # For windows XP use: cmake -G "Visual Studio 12" -T v120_xp -D WINVER=0x0501
@@ -104,10 +100,7 @@
 
 if(WIN32)
   set(WINVER "0x0501" CACHE STRING "Windows Target Version: 0x0400 - 95 & NT 4.0, 0x0500 - 2000, 0x0501 - XP, 0x0600 - Vista, 0x0601 - 7, 0x0602 - 8")
-<<<<<<< HEAD
-=======
   
->>>>>>> c92f79d8
   add_definitions("/DWINVER=${WINVER}" "/D_WIN32_WINNT=${WINVER}")
 
   foreach(flag_var
