--- conflicted
+++ resolved
@@ -9,124 +9,7 @@
 
 class MTConnectAgentConan(ConanFile):
     name = "mtconnect_agent"
-<<<<<<< HEAD
-    version = "2.5"
-=======
-    version = "2.3"
->>>>>>> 43331b2a
-    url = "https://github.com/mtconnect/cppagent.git"
-    license = "Apache License 2.0"
-    settings = "os", "compiler", "arch", "build_type"
-    options = { "without_ipv6": [True, False],
-                "with_ruby": [True, False], 
-                 "development" : [True, False],
-                 "shared": [True, False],
-                 "winver": [None, "ANY"],
-                 "with_docs" : [True, False],
-                 "cpack": [True, False],
-                 "agent_prefix": [None, "ANY"],
-                 "fPIC": [True, False],
-                 "cpack_destination": [None, "ANY"],
-                 "cpack_name": [None, "ANY"],
-                 "cpack_generator": [None, "ANY"]
-                 }
-    
-    description = "MTConnect reference C++ agent copyright Association for Manufacturing Technology"
-    
-    build_policy = "missing"
-    default_options = {
-        "without_ipv6": False,
-        "with_ruby": True,
-        "development": False,
-        "shared": False,
-        "winver": "0x0602",
-        "with_docs": False,
-        "cpack": False,
-        "agent_prefix": None,
-        "fPIC": True,
-        "cpack_destination": None,
-        "cpack_name": None,
-        "cpack_generator": None,
-
-        "boost*:shared": False,
-        "boost*:without_python": True,
-        "boost*:without_test": True,
-        "boost*:without_graph": True,
-        "boost*:without_test": True,
-        "boost*:without_nowide": True,
-        "boost*:without_fiber": True,
-        "boost*:without_math": True,
-        "boost*:without_contract": True,
-        "boost*:without_serialization": True,
-        "boost*:without_wave": True,
-        "boost*:without_graph_parallel": True,
-
-        "libxml2*:shared": False,
-        "libxml2*:include_utils": False,
-        "libxml2*:http": False,
-        "libxml2*:ftp": False,
-        "libxml2*:iconv": False,
-        "libxml2*:zlib": False,
-
-        "gtest*:shared": False,
-
-        "openssl*:shared": False,
-        
-        "date*:use_system_tz_db": True
-        }
-
-    exports_sources = "*", "!build", "!test_package/build", "!*~"
-    exports = "conan/mqtt_cpp/*", "conan/mruby/*"
-
-    def validate(self):
-        if is_msvc(self) and self.options.shared and self.settings.compiler.runtime != 'dynamic':
-            raise ConanInvalidConfiguration("Shared can only be built with DLL runtime.")
-        if "libcxx" in self.settings.compiler.fields and self.settings.compiler.libcxx == "libstdc++":
-            raise ConanInvalidConfiguration("This package is only compatible with libstdc++11, add -s compiler.libcxx=libstdc++11")
-
-    def layout(self):
-        self.folders.build_folder_vars = ["options.shared", "settings.arch"]
-        cmake_layout(self)
-
-    def layout(self):
-        self.folders.build_folder_vars = ["options.shared", "settings.arch"]
-        cmake_layout(self)
-
-    def config_options(self):
-        if is_msvc(self):
-            self.options.rm_safe("fPIC")
-
-    def tool_requires_version(self, package, version):
-        self.output.info(f"Checking version of {package} > {version}")
-        buf = io.StringIO()
-        command = f"{package} --version"
-        res = self.run(command, shell=True, stdout=buf)
-        ver = [0, 0, 0]
-        if res == 0:
-            text = buf.getvalue()
-            self.output.debug(f"{command} returned:\n{text}")
-            ver = [int(d) for d in re.search(r"\d+\.\d+\.\d+", text).group(0).split('.')]
-            self.output.info(f"Version of {package} is {ver}")
-        else:
-            self.output.info(f"Command: '{command}' returned {res}")
-        if ver < version:
-            ver_text = '.'.join([str(x) for x in version])
-            self.output.info(f"Old version of {package}, requesting tool {package}/{ver_text}")
-            self.tool_requires(f"{package}/{ver_text}")
-        else:
-            self.output.info(f"Using system version {package}: {ver}")
-        
-    def build_requirements(self):
-        self.tool_requires_version("cmake", [3, 26, 4])
-        if self.options.with_docs:
-            self.tool_requires_version("doxygen", [1, 9, 4])
-
-    def requirements(self):
-<<<<<<< HEAD
-        self.requires("boost/1.84.0", headers=True, libs=True, transitive_headers=True, transitive_libs=True)
-=======
         self.requires("boost/1.85.0", headers=True, libs=True, transitive_headers=True, transitive_libs=True)
->>>>>>> 43331b2a
         self.requires("libxml2/2.10.3", headers=True, libs=True, visible=True, transitive_headers=True, transitive_libs=True)
         self.requires("date/2.4.1", headers=True, libs=True, transitive_headers=True, transitive_libs=True)
         self.requires("nlohmann_json/3.9.1", headers=True, libs=False, transitive_headers=True, transitive_libs=False)
