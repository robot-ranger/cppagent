--- conflicted
+++ resolved
@@ -66,14 +66,9 @@
       m_strand(m_context),
       m_xmlParser(make_unique<parser::XmlParser>()),
       m_version(
-<<<<<<< HEAD
-          GetOption<string>(options, mtconnect::configuration::SchemaVersion).value_or("1.7")),
-      m_deviceXmlPath(deviceXmlPath),
-=======
           GetOption<string>(options, mtconnect::configuration::SchemaVersion).
                 value_or(to_string(AGENT_VERSION_MAJOR) + "." + to_string(AGENT_VERSION_MINOR))),
-      m_configXmlPath(configXmlPath),
->>>>>>> 1fe33b8c
+      m_deviceXmlPath(deviceXmlPath),
       m_pretty(GetOption<bool>(options, mtconnect::configuration::Pretty).value_or(false))
   {
     using namespace asset;
