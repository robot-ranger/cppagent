//
// Copyright Copyright 2009-2021, AMT – The Association For Manufacturing Technology (“AMT”)
// All rights reserved.
//
//    Licensed under the Apache License, Version 2.0 (the "License");
//    you may not use this file except in compliance with the License.
//    You may obtain a copy of the License at
//
//       http://www.apache.org/licenses/LICENSE-2.0
//
//    Unless required by applicable law or agreed to in writing, software
//    distributed under the License is distributed on an "AS IS" BASIS,
//    WITHOUT WARRANTIES OR CONDITIONS OF ANY KIND, either express or implied.
//    See the License for the specific language governing permissions and
//    limitations under the License.
//

#pragma once

#include <boost/beast/core.hpp>
#include <boost/beast/http.hpp>
#include <boost/beast.hpp>
#include <boost/bind/bind.hpp>
#include <boost/beast/http/chunk_encode.hpp>
//#include <boost/beast/ssl.hpp>
//#include <boost/asio/ssl/stream.hpp>

#include <boost/beast/version.hpp>
#include <boost/asio/connect.hpp>
#include <boost/asio/ip/tcp.hpp>

#include "utilities.hpp"
#include <unordered_map>

#include <dlib/logger.h>
#include <boost/uuid/random_generator.hpp>
#include <boost/uuid/uuid_io.hpp>
#include <boost/lexical_cast.hpp>
#include <chrono>
#include <map>
#include <ostream>
#include <iostream>
#include <sstream>
#include <string>
#include <variant>


namespace mtconnect
{
  namespace http_server
  {

    namespace beast = boost::beast;         // from <boost/beast.hpp>
    namespace http = beast::http;           // from <boost/beast/http.hpp>
    namespace net = boost::asio;            // from <boost/asio.hpp>
    //namespace ssl = boost::asio::ssl;       // from <boost/asio/ssl.hpp>
    using tcp = boost::asio::ip::tcp;       // from <boost/asio/ip/tcp.hpp>


    enum ResponseCode
    {
      CONTINUE = 100,
      SWITCHING_PROTOCOLS = 101,
      OK = 200,
      CREATED = 201,
      ACCEPTED = 202,
      NON_AUTHORITATIVE_INFORMATION = 203,
      NO_CONTENT = 204,
      RESET_CONTENT = 205,
      PARTIAL_CONTENT = 206,
      MULTIPLE_CHOICES = 300,
      MOVED_PERMANENTLY = 301,
      FOUND = 302,
      SEE_OTHER = 303,
      NOT_MODIFIED = 304,
      USE_PROXY = 305,
      TEMPORARY_REDIRECT = 307,
      BAD_REQUEST = 400,
      UNAUTHORIZED = 401,
      PAYMENT_REQUIRED = 402,
      FORBIDDEN = 403,
      NOT_FOUND = 404,
      METHOD_NOT_ALLOWED = 405,
      NOT_ACCEPTABLE = 406,
      PROXY_AUTHENTICATION_REQUIRED = 407,
      REQUEST_TIMEOUT = 408,
      CONFLICT = 409,
      GONE = 410,
      LENGTH_REQUIRED = 411,
      PRECONDITION_FAILED = 412,
      PAYLOAD_TOO_LARGE = 413,
      URI_TOO_LONG = 414,
      UNSUPPORTED_MEDIA_TYPE = 415,
      RANGE_NOT_SATISFIABLE = 416,
      EXPECTATION_FAILED = 417,
      UPGRADE_REQUIRED = 426,
      INTERNAL_SERVER_ERROR = 500,
      NOT_IMPLEMENTED = 501,
      BAD_GATEWAY = 502,
      SERVICE_UNAVAILABLE = 503,
      GATEWAY_TIMEOUT = 504,
      HTTP_VERSION_NOT_SUPPORTED = 505
    };

    class Response
    {
    public:
      //Response(tcp::socket &socket, std::ostream &out, const StringList &fields = {}) : m_socket(std::move(socket)) ,m_out(out), m_fields(fields)
      Response(tcp::socket &socket,  const StringList &fields = {}) : m_socket(std::move(socket)), m_fields(fields)
      {
      }

      virtual ~Response() = default;

      virtual std::string getHeaderDate() { return getCurrentTime(HUM_READ); }

      bool good() const { return m_out.good(); }
      void setBad() { m_out.setstate(std::ios::badbit); }
      void flush() { m_out.flush(); }
      static std::string getStatus(uint16_t code)
      {
        auto cm = m_status.find(code);
        if (cm == m_status.end())
          return "Unknown";
        else
          return cm->second;
      }

      virtual void beginMultipartStream()
      {
        if (good())
        {
<<<<<<< HEAD
          using namespace boost::uuids;
          random_generator gen;
          auto id = gen();
          m_boundary = to_string(id);
          
          m_out << "HTTP/1.1 200 OK\r\n"
                   "Date: "
                << getHeaderDate()
                << "\r\n"
                   "Server: MTConnectAgent\r\n"
                   "Expires: -1\r\n"
                   "Connection: close\r\n"
                   "Cache-Control: private, max-age=0\r\n"
                   "Content-Type: multipart/x-mixed-replace;boundary="
                << m_boundary
                << "\r\n"
                   "Transfer-Encoding: chunked\r\n";
          for (auto &f : m_fields)
            m_out << f << "\r\n";
          m_out << "\r\n";
        }
      }

      virtual void writeChunk(const std::string &chunk)
      {
        if (good())
        {
          using namespace std;
          m_out.setf(ios::hex, ios::basefield);
          m_out << chunk.length() << "\r\n" << chunk << "\r\n";
          m_out.flush();
=======
          m_boundary = dlib::md5(std::to_string(time(nullptr)));
          trailer.set(http::field::content_md5, m_boundary);
          trailer.set(http::field::expires, "never");

          http::response<http::empty_body> res{http::status::ok, 11};
          res.set(http::field::server, "MTConnectAgent");
          res.set(http::field::date, getHeaderDate());
          res.set(http::field::connection, "close");
          res.set(http::field::expires, "-1");
          res.set(http::field::cache_control, "private, max-age=0\r\n");
          std::string content_type = "multipart/x-mixed-replace;boundary=";
          content_type.append(m_boundary);
          res.set(http::field::content_type, content_type);
          //res.set(http::field::trailer, "Content-MD5, Expires");
          res.chunked(true);
          http::response_serializer<http::empty_body> sr{res};
          write_header(m_socket, sr);
>>>>>>> af8f58fe
        }
      }

      virtual void writeMultipartChunk(const std::string &body, const std::string &mimeType)
      {
        if (good())
        {
          using namespace std;

          http::chunk_extensions ext;
          ext.insert("\r\n--"+m_boundary);
          ext.insert("\r\nContent-type: "+ mimeType);
          ext.insert("\r\nContent-length: "+ to_string(body.length())+";\r\n\r\n");

          net::const_buffers_1 buf(body.c_str(), body.size());
          http::chunk_body chunk{http::make_chunk(buf,move(ext))};
          net::write(m_socket, chunk, ec);
          //net::write(m_socket, http::make_chunk_last(trailer), ec);
          if (ec)
          {
            string errorMsg = "Error writing chunk - ";
            errorMsg.append(ec.message());
            auto const textSize = errorMsg.length();
            http::response<http::string_body> errorRes{
                std::piecewise_construct, std::make_tuple(std::move(errorMsg.c_str())),
                std::make_tuple(http::status::ok, 11)  // m_req.version())
            };
            errorRes.set(http::field::server, "MTConnectAgent");
            errorRes.set(http::field::date, getHeaderDate());
            errorRes.set(http::field::connection, "close");
            errorRes.set(http::field::expires, "-1");
            errorRes.set(http::field::content_type, "text/xml");
            errorRes.content_length(textSize);
            http::serializer<false, http::string_body, http::fields> sr{errorRes};
            http::write(m_socket, sr, ec);
          }
        }
      }

      void writeResponse(const std::string &body, const std::string &mimeType = "text/plain",
                         const ResponseCode code = OK,
                         const std::chrono::seconds expires = std::chrono::seconds(0))
      {
        writeResponse(body.c_str(), body.size(), code, mimeType, expires);
      }

      void writeResponse(const std::string &body, const ResponseCode code,
                         const std::string &mimeType = "text/plain",
                         const std::chrono::seconds expires = std::chrono::seconds(0))
      {
        writeResponse(body.c_str(), body.size(), code, mimeType, expires);
      }

      virtual void writeResponse(const char *body, const size_t size, const ResponseCode code,
                                 const std::string &mimeType = "text/plain",
                                 const std::chrono::seconds expires = std::chrono::seconds(0))
      {
        if (good())
        {
          using namespace std;
          string expiry;
          if (expires == 0s)
          {
            expiry =
                "Expires: -1\r\n"
                "Cache-Control: private, max-age=0\r\n";
          }
          else
          {
            expiry = getCurrentTime(chrono::system_clock::now() + expires, HUM_READ);
          }
          m_out.write(body, size);
          auto const textSize = m_out.str().size();
          http::response<http::string_body> res
          {
              std::piecewise_construct,
              std::make_tuple(std::move(m_out.str().c_str())),
              std::make_tuple(http::status::ok, 11)// m_req.version())
          };
          res.set(http::field::server, "MTConnectAgent");
          res.set(http::field::date, getHeaderDate());
          res.set(http::field::connection, "close");
          res.set(http::field::expires, "-1");
          res.set(http::field::content_type, mimeType);
          //res.set(http::status::continue_, 100, 100);
          res.content_length(textSize);
          http::serializer<false, http::string_body , http::fields> sr{res};
          http::write(m_socket, sr, ec);
        }
      }

    protected:
      std::stringstream m_out;
      tcp::socket m_socket;
      std::string m_boundary;
      http::fields trailer;
      std::string content_type;
      static const std::unordered_map<uint16_t, std::string> m_status;
      static const std::unordered_map<std::string, uint16_t> m_codes;
      StringList m_fields;
      beast::error_code ec;
      bool close{false};
    };
  }  // namespace http_server
}  // namespace mtconnect<|MERGE_RESOLUTION|>--- conflicted
+++ resolved
@@ -130,39 +130,6 @@
       {
         if (good())
         {
-<<<<<<< HEAD
-          using namespace boost::uuids;
-          random_generator gen;
-          auto id = gen();
-          m_boundary = to_string(id);
-          
-          m_out << "HTTP/1.1 200 OK\r\n"
-                   "Date: "
-                << getHeaderDate()
-                << "\r\n"
-                   "Server: MTConnectAgent\r\n"
-                   "Expires: -1\r\n"
-                   "Connection: close\r\n"
-                   "Cache-Control: private, max-age=0\r\n"
-                   "Content-Type: multipart/x-mixed-replace;boundary="
-                << m_boundary
-                << "\r\n"
-                   "Transfer-Encoding: chunked\r\n";
-          for (auto &f : m_fields)
-            m_out << f << "\r\n";
-          m_out << "\r\n";
-        }
-      }
-
-      virtual void writeChunk(const std::string &chunk)
-      {
-        if (good())
-        {
-          using namespace std;
-          m_out.setf(ios::hex, ios::basefield);
-          m_out << chunk.length() << "\r\n" << chunk << "\r\n";
-          m_out.flush();
-=======
           m_boundary = dlib::md5(std::to_string(time(nullptr)));
           trailer.set(http::field::content_md5, m_boundary);
           trailer.set(http::field::expires, "never");
@@ -180,7 +147,6 @@
           res.chunked(true);
           http::response_serializer<http::empty_body> sr{res};
           write_header(m_socket, sr);
->>>>>>> af8f58fe
         }
       }
 
