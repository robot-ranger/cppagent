//
// Copyright Copyright 2009-2019, AMT – The Association For Manufacturing Technology (“AMT”)
// All rights reserved.
//
//    Licensed under the Apache License, Version 2.0 (the "License");
//    you may not use this file except in compliance with the License.
//    You may obtain a copy of the License at
//
//       http://www.apache.org/licenses/LICENSE-2.0
//
//    Unless required by applicable law or agreed to in writing, software
//    distributed under the License is distributed on an "AS IS" BASIS,
//    WITHOUT WARRANTIES OR CONDITIONS OF ANY KIND, either express or implied.
//    See the License for the specific language governing permissions and
//    limitations under the License.
//

#define __STDC_LIMIT_MACROS 1
#include "adapter.hpp"

#include "device.hpp"

#include <dlib/logger.h>

#include <algorithm>
#include <chrono>
#include <thread>
#include <utility>

using namespace std;

namespace mtconnect
{
  static dlib::logger g_logger("input.adapter");

  // Adapter public methods
  Adapter::Adapter(string device, const string &server, const unsigned int port,
                   std::chrono::seconds legacyTimeout)
      : Connector(server, port, legacyTimeout),
        m_agent(nullptr),
        m_device(nullptr),
        m_deviceName(std::move(device)),
        m_running(true),
        m_dupCheck(false),
        m_autoAvailable(false),
        m_ignoreTimestamps(false),
        m_relativeTime(false),
        m_conversionRequired(true),
        m_upcaseValue(true),
        m_baseTime(0ull),
        m_baseOffset(0ull),
        m_parseTime(false),
        m_gatheringAsset(false),
        m_assetDevice(nullptr),
        m_reconnectInterval{10000ms}
  {
  }

  Adapter::~Adapter()
  {
    if (m_running)
      stop();
  }

  void Adapter::stop()
  {
    // Will stop threaded object gracefully Adapter::thread()
    m_running = false;
    close();
    wait();
  }

  void Adapter::setAgent(Agent &agent)
  {
    m_agent = &agent;
    m_device = m_agent->getDeviceByName(m_deviceName);
    if (m_device)
    {
      m_device->addAdapter(this);
      m_allDevices.emplace_back(m_device);
    }
  }

  void Adapter::addDevice(string &device)
  {
    auto dev = m_agent->getDeviceByName(device);
    if (dev)
    {
      m_allDevices.emplace_back(dev);
      dev->addAdapter(this);
    }
  }

  inline static bool splitKey(string &key, string &dev)
  {
    auto found = key.find_first_of(':');
    if (found == string::npos)
      return false;
    else
    {
      dev = key.substr(0, found);
      key.erase(0, found + 1);
      return true;
    }
  }

  inline static void trim(std::string &str)
  {
    auto index = str.find_first_not_of(" \r\t");
    if (index != string::npos && index > 0)
      str.erase(0, index);
    index = str.find_last_not_of(" \r\t");
    if (index != string::npos)
      str.erase(index + 1);
  }

  inline string Adapter::extractTime(const string &time, double &anOffset)
  {
    // Check how to handle time. If the time is relative, then we need to compute the first
    // offsets, otherwise, if this function is being used as an API, add the current time.
    string result;
    if (m_relativeTime)
    {
      uint64_t offset;

      if (!m_baseTime)
      {
        m_baseTime = getCurrentTimeInMicros();

        if (time.find('T') != string::npos)
        {
          m_parseTime = true;
          m_baseOffset = parseTimeMicro(time);
        }
        else
          m_baseOffset = (uint64_t)(atof(time.c_str()) * 1000.0);

        offset = 0;
      }
      else if (m_parseTime)
        offset = parseTimeMicro(time) - m_baseOffset;
      else
        offset = ((uint64_t)(atof(time.c_str()) * 1000.0)) - m_baseOffset;

      // convert microseconds to seconds
      anOffset = offset / 1000000.0;
      result = getRelativeTimeString(m_baseTime + offset);
    }
    else if (m_ignoreTimestamps || time.empty())
    {
      anOffset = getCurrentTimeInSec();
      result = getCurrentTime(GMT_UV_SEC);
    }
    else
    {
      anOffset = parseTimeMicro(time) / 1000000.0;
      result = time;
    }

    return result;
  }

  void Adapter::getEscapedLine(istringstream &stream, string &store)
  {
    store.clear();
    getline(stream, store, '|');
    if (!store.empty() && store.front() == '"' && store.back() == '\\')
    {
      store.back() = '|';
      string additionalContent;
      while (store.back() != '"')
      {
        additionalContent.clear();
        getline(stream, additionalContent, '|');
        if (additionalContent.empty())
          break;

        if (additionalContent.back() != '\\')
        {
          store.append(additionalContent);
          break;
        }

        additionalContent.back() = '|';
        store.append(additionalContent);
      }

      if (store.back() == '"')
      {
        // Correctly escaped text, removing quotes
        store = store.substr(1, store.size() - 2);
      }
      else
      {
        // Faulty escaped text, reverting to first pipe
        const auto firstPipe = std::find(store.cbegin(), store.cend(), '|');
        const auto transformedPipesCount = std::count(std::next(firstPipe), store.cend(), '|');
        auto offset = -1 * (std::distance(firstPipe, store.cend()) + transformedPipesCount);
        if (stream.eof())
          offset += 1;
        stream.seekg(offset, std::ios_base::cur);
<<<<<<< HEAD
        
=======

>>>>>>> 644742c0
        auto newPipe = store.find("|");
        store.erase(newPipe);
        store.append("\\");
      }
    }
  }

  /**
   * Expected data to parse in SDHR format:
   *   Time|Alarm|Code|NativeCode|Severity|State|Description
   *   Time|Item|Value
   *   Time|Item1|Value1|Item2|Value2...
   *
   * Support for assets:
   *   Time|@ASSET@|id|type|<...>...</...>
   */

  void Adapter::processData(const string &data)
  {
    if (m_gatheringAsset)
    {
      if (data == m_terminator)
      {
        m_agent->addAsset(m_assetDevice, m_assetId, m_body.str(), m_assetType, m_time);
        m_gatheringAsset = false;
      }
      else
      {
        m_body << data << endl;
      }

      return;
    }

    istringstream toParse(data);
    string key, value;

    getline(toParse, key, '|');
    double offset = NAN;
    string time = extractTime(key, offset);

    getline(toParse, key, '|');

    // Data item name has a @, it is an asset special prefix.
    if (key.find('@') != string::npos)
    {
      getline(toParse, value, '|');
      trim(value);
      processAsset(toParse, key, value, time);
    }
    else
    {
      getEscapedLine(toParse, value);
      if (processDataItem(toParse, data, key, value, time, offset, true))
      {
        // Look for more key->value pairings in the rest of the data
        while (getline(toParse, key, '|'))
        {
          getEscapedLine(toParse, value);
          processDataItem(toParse, data, key, value, time, offset);
        }
      }
    }
  }

  bool Adapter::processDataItem(istringstream &toParse, const string &line, const string &inputKey,
                                const string &inputValue, const string &time, double anOffset,
                                bool first)
  {
    string dev, key = inputKey;
    Device *device(nullptr);
    DataItem *dataItem(nullptr);
    bool more = true;

    if (splitKey(key, dev))
      device = m_agent->getDeviceByName(dev);
    else
    {
      dev = m_deviceName;
      device = m_device;
    }

    if (device)
    {
      dataItem = device->getDeviceDataItem(key);

      if (!dataItem)
      {
        if (m_logOnce.count(key) > 0)
          g_logger << LTRACE << "(" << device->getName() << ") Could not find data item: " << key;
        else
        {
          g_logger << LWARN << "(" << device->getName() << ") Could not find data item: " << key
                   << " from line '" << line << "'";
          m_logOnce.insert(key);
        }
      }
      else if (dataItem->hasConstantValue())
      {
        if (!m_logOnce.count(key))
        {
          g_logger << LDEBUG << "(" << device->getName() << ") Ignoring value for: " << key
                   << ", constant value";
          m_logOnce.insert(key);
        }
      }
      else
      {
        string rest, value;
        if (first && (dataItem->isCondition() || dataItem->isAlarm() || dataItem->isMessage() ||
                      dataItem->isTimeSeries()))
        {
          getline(toParse, rest);
          value = inputValue + "|" + rest;
          if (!rest.empty())
            value = inputValue + "|" + rest;
          else
            value = inputValue;
          more = false;
        }
        else
        {
          if (m_upcaseValue && !dataItem->isDataSet())
          {
            value.resize(inputValue.length());
            transform(inputValue.begin(), inputValue.end(), value.begin(), ::toupper);
          }
          else
            value = inputValue;
        }

        dataItem->setDataSource(this);

        trim(value);
        string check = value;

        if (dataItem->hasResetTrigger())
        {
          auto found = value.find_first_of(':');
          if (found != string::npos)
            check.erase(found);
        }

        if (!isDuplicate(dataItem, check, anOffset))
          m_agent->addToBuffer(dataItem, value, time);
        else if (m_dupCheck)
          g_logger << LTRACE << "Dropping duplicate value for " << key << " of " << value;
      }
    }
    else
    {
      g_logger << LDEBUG << "Could not find device: " << dev;
      // Continue on processing the rest of the fields. Assume key/value pairs...
    }

    return more;
  }

  void Adapter::processAsset(istringstream &toParse, const string &inputKey, const string &value,
                             const string &time)
  {
    Device *device(nullptr);
    string key = inputKey, dev;
    if (splitKey(key, dev))
      device = m_agent->getDeviceByName(dev);
    else
      device = m_device;

    string assetId;
    if (value[0] == '@')
      assetId = device->getUuid() + value.substr(1);
    else
      assetId = value;

    if (key == "@ASSET@")
    {
      string type, rest;
      getline(toParse, type, '|');
      getline(toParse, rest);

      // Chck for an update and parse key value pairs. If only a type
      // is presented, then assume the remainder is a complete doc.

      // if the rest of the line begins with --multiline--... then
      // set multiline and accumulate until a completed document is found
      if (rest.find("--multiline--") != rest.npos)
      {
        m_assetDevice = device;
        m_gatheringAsset = true;
        m_terminator = rest;
        m_time = time;
        m_assetType = type;
        m_assetId = assetId;
        m_body.str("");
        m_body.clear();
      }
      else
        m_agent->addAsset(device, assetId, rest, type, time);
    }
    else if (key == "@UPDATE_ASSET@")
    {
      string assetKey, assetValue;
      AssetChangeList list;
      getline(toParse, assetKey, '|');
      if (assetKey[0] == '<')
      {
        do
        {
          pair<string, string> kv("xml", assetKey);
          list.emplace_back(kv);
        } while (getline(toParse, assetKey, '|'));
      }
      else
      {
        while (getline(toParse, assetValue, '|'))
        {
          pair<string, string> kv(assetKey, assetValue);
          list.emplace_back(kv);

          if (!getline(toParse, assetKey, '|'))
            break;
        }
      }

      m_agent->updateAsset(device, assetId, list, time);
    }
    else if (key == "@REMOVE_ASSET@")
      m_agent->removeAsset(device, assetId, time);
    else if (key == "@REMOVE_ALL_ASSETS@")
      m_agent->removeAllAssets(device, value, time);
  }

  static inline bool is_true(const string &aValue)
  {
    return (aValue == "yes" || aValue == "true" || aValue == "1");
  }

  void Adapter::protocolCommand(const std::string &data)
  {
    // Handle initial push of settings for uuid, serial number and manufacturer.
    // This will override the settings in the device from the xml
    if (data == "* PROBE")
    {
      const Printer *printer = m_agent->getPrinter("xml");
      string response = m_agent->handleProbe(printer, m_deviceName);
      string probe = "* PROBE LENGTH=";
      probe.append(intToString(response.length()));
      probe.append("\n");
      probe.append(response);
      probe.append("\n");
      m_connection->write(probe.c_str(), probe.length());
    }
    else
    {
      size_t index = data.find(':', 2);
      if (index != string::npos)
      {
        // Slice from the second character to the :, without the colon
        string key = data.substr(2, index - 2);
        trim(key);
        string value = data.substr(index + 1);
        trim(value);

        if (key == "uuid" && !m_device->m_preserveUuid)
          m_device->setUuid(value);
        else if (key == "manufacturer")
          m_device->setManufacturer(value);
        else if (key == "station")
          m_device->setStation(value);
        else if (key == "serialNumber")
          m_device->setSerialNumber(value);
        else if (key == "description")
          m_device->setDescription(value);
        else if (key == "nativeName")
          m_device->setNativeName(value);
        else if (key == "calibration")
          parseCalibration(value);
        else if (key == "conversionRequired")
          m_conversionRequired = is_true(value);
        else if (key == "relativeTime")
          m_relativeTime = is_true(value);
        else if (key == "realTime")
          m_realTime = is_true(value);
        else if (key == "device")
        {
          auto device = m_agent->findDeviceByUUIDorName(value);
          if (device)
          {
            m_device = device;
            g_logger << LINFO << "Device name given by the adapter " << value
                     << ", has been assigned to cfg " << m_deviceName;
            m_deviceName = value;
          }
          else
          {
            g_logger << LERROR << "Cannot find device for device command: " << value;
            throw std::invalid_argument(string("Cannot find device for device name or uuid: ") +
                                        value);
          }
        }
        else
        {
          g_logger << LWARN << "Unknown command '" << data << "' for device '" << m_deviceName;
        }
      }
    }
  }

  void Adapter::parseCalibration(const std::string &aLine)
  {
    istringstream toParse(aLine);

    // Look for name|factor|offset triples
    string name, factor, offset;
    while (getline(toParse, name, '|') && getline(toParse, factor, '|') &&
           getline(toParse, offset, '|'))
    {
      // Convert to a floating point number
      auto di = m_device->getDeviceDataItem(name);
      if (!di)
        g_logger << LWARN << "Cannot find data item to calibrate for " << name;
      else
      {
        double fact_value = strtod(factor.c_str(), nullptr);
        double off_value = strtod(offset.c_str(), nullptr);
        di->setConversionFactor(fact_value, off_value);
      }
    }
  }

  void Adapter::disconnected()
  {
    m_baseTime = 0;
    m_agent->disconnected(this, m_allDevices);
  }

  void Adapter::connected()
  {
    m_agent->connected(this, m_allDevices);
  }

  // Adapter private methods
  void Adapter::thread()
  {
    while (m_running)
    {
      try
      {
        // Start the connection to the socket
        connect();

        // make sure we're closed...
        close();
      }
      catch (std::invalid_argument &err)
      {
        g_logger << LERROR << "Adapter for " << m_deviceName
                 << "'s thread threw an argument error, stopping adapter: " << err.what();
        stop();
      }
      catch (std::exception &err)
      {
        g_logger << LERROR << "Adapter for " << m_deviceName
                 << "'s thread threw an exceotion, stopping adapter: " << err.what();
        stop();
      }
      catch (...)
      {
        g_logger << LERROR << "Thread for adapter " << m_deviceName
                 << "'s thread threw an unhandled exception, stopping adapter";
        stop();
      }

      if (!m_running)
        break;

      // Try to reconnect every 10 seconds
      g_logger << LINFO << "Will try to reconnect in " << m_reconnectInterval.count()
               << " milliseconds";
      this_thread::sleep_for(m_reconnectInterval);
    }
    g_logger << LINFO << "Adapter thread stopped";
  }
}  // namespace mtconnect<|MERGE_RESOLUTION|>--- conflicted
+++ resolved
@@ -199,11 +199,6 @@
         if (stream.eof())
           offset += 1;
         stream.seekg(offset, std::ios_base::cur);
-<<<<<<< HEAD
-        
-=======
-
->>>>>>> 644742c0
         auto newPipe = store.find("|");
         store.erase(newPipe);
         store.append("\\");
