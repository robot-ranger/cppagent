//
// Copyright Copyright 2009-2022, AMT – The Association For Manufacturing Technology (“AMT”)
// All rights reserved.
//
//    Licensed under the Apache License, Version 2.0 (the "License");
//    you may not use this file except in compliance with the License.
//    You may obtain a copy of the License at
//
//       http://www.apache.org/licenses/LICENSE-2.0
//
//    Unless required by applicable law or agreed to in writing, software
//    distributed under the License is distributed on an "AS IS" BASIS,
//    WITHOUT WARRANTIES OR CONDITIONS OF ANY KIND, either express or implied.
//    See the License for the specific language governing permissions and
//    limitations under the License.
//

#include "mqtt_adapter.hpp"

#include <boost/log/trivial.hpp>
#include <boost/uuid/name_generator_sha1.hpp>

#include <mqtt/async_client.hpp>
#include <mqtt/setup_log.hpp>

#include "configuration/config_options.hpp"
#include "device_model/device.hpp"
#include "mqtt/mqtt_client_impl.hpp"
#include "pipeline/convert_sample.hpp"
#include "pipeline/deliver.hpp"
#include "pipeline/delta_filter.hpp"
#include "pipeline/duplicate_filter.hpp"
#include "pipeline/message_mapper.hpp"
#include "pipeline/period_filter.hpp"
#include "pipeline/shdr_token_mapper.hpp"
#include "pipeline/shdr_tokenizer.hpp"
#include "pipeline/timestamp_extractor.hpp"
#include "pipeline/topic_mapper.hpp"
#include "pipeline/upcase_value.hpp"

using namespace std;
namespace asio = boost::asio;

namespace mtconnect {
  using namespace observation;
  using namespace entity;
  using namespace pipeline;
  using namespace source::adapter;

  namespace source::adapter::mqtt_adapter {

    MqttAdapter::MqttAdapter(boost::asio::io_context &io,
                             pipeline::PipelineContextPtr pipelineContext,
                             const ConfigOptions &options, const boost::property_tree::ptree &block)
      : Adapter("MQTT", io, options),
        m_ioContext(io),
        m_strand(Source::m_strand),
        m_pipeline(pipelineContext, Source::m_strand)
    {
      GetOptions(block, m_options, options);
      AddOptions(block, m_options,
                 {{configuration::UUID, string()},
                  {configuration::Manufacturer, string()},
                  {configuration::Station, string()},
                  {configuration::Url, string()},
<<<<<<< HEAD
                  {configuration::MqttClientCaCert, string()}});
=======
                  {configuration::MqttCaCert, string()},
                  {configuration::MqttPrivateKey, string()},
                  {configuration::MqttCert, string()},
                  {configuration::MqttClientId, string()}});
>>>>>>> 7aa14ed3

      AddDefaultedOptions(block, m_options,
                          {{configuration::MqttHost, "localhost"s},
                           {configuration::MqttPort, 1883},
                           {configuration::MqttTls, false},
                           {configuration::AutoAvailable, false},
                           {configuration::RealTime, false},
                           {configuration::RelativeTime, false}});
      loadTopics(block, m_options);

      m_handler = m_pipeline.makeHandler();
      auto clientHandler = make_unique<ClientHandler>();

      m_pipeline.m_handler = m_handler.get();

      clientHandler->m_connecting = [this](shared_ptr<MqttClient> client) {
        m_handler->m_connecting(client->getIdentity());
      };

      clientHandler->m_connected = [this](shared_ptr<MqttClient> client) {
        client->connectComplete();
        m_handler->m_connected(client->getIdentity());
        subscribeToTopics();
      };

      clientHandler->m_disconnected = [this](shared_ptr<MqttClient> client) {
        m_handler->m_disconnected(client->getIdentity());
      };

      clientHandler->m_receive = [this](shared_ptr<MqttClient> client, const std::string &topic,
                                        const std::string &payload) {
        m_handler->m_processMessage(topic, payload, client->getIdentity());
      };

      if (IsOptionSet(m_options, configuration::MqttTls))
        m_client = make_shared<mtconnect::mqtt_client::MqttTlsClient>(m_ioContext, m_options,
                                                                      move(clientHandler));
      else
        m_client = make_shared<mtconnect::mqtt_client::MqttTcpClient>(m_ioContext, m_options,
                                                                      move(clientHandler));

      m_identity = m_client->getIdentity();
      m_name = m_client->getUrl();

      m_options[configuration::AdapterIdentity] = m_name;
      m_pipeline.build(m_options);
    }

    void MqttAdapter::loadTopics(const boost::property_tree::ptree &tree, ConfigOptions &options)
    {
      auto topics = tree.get_child_optional(configuration::Topics);
      if (topics)
      {
        StringList list;
        if (topics->size() == 0)
        {
          boost::split(list, topics->get_value<string>(), boost::is_any_of(":"),
                       boost::token_compress_on);
        }
        else
        {
          for (auto &f : *topics)
          {
            list.emplace_back(f.second.data());
          }
        }
        options[configuration::Topics] = list;
      }
      else
      {
        LOG(error) << "MQTT Adapter requires at least one topic to subscribe to. Provide 'Topics = "
                      "' or Topics block";
        exit(1);
      }
    }
    /// <summary>
    ///
    /// </summary>
    /// <param name="factory"></param>
    void MqttAdapter::registerFactory(SourceFactory &factory)
    {
      factory.registerFactory("mqtt",
                              [](const std::string &name, boost::asio::io_context &io,
                                 pipeline::PipelineContextPtr context, const ConfigOptions &options,
                                 const boost::property_tree::ptree &block) -> source::SourcePtr {
                                auto source =
                                    std::make_shared<MqttAdapter>(io, context, options, block);
                                return source;
                              });
    }

    const std::string &MqttAdapter::getHost() const { return m_host; }

    unsigned int MqttAdapter::getPort() const { return m_port; }

    bool MqttAdapter::start()
    {
      m_pipeline.start();
      return m_client->start();
    }
    void MqttAdapter::stop()
    {
      m_client->stop();
      m_pipeline.clear();
    }

    void MqttAdapter::subscribeToTopics()
    {
      // If we have topics, subscribe
      auto topics = GetOption<StringList>(m_options, configuration::Topics);
      LOG(info) << "MqttClientImpl::connect: subscribing to topics";
      if (topics)
      {
        for (const auto &topic : *topics)
        {
          vector<string> parts;
          boost::split(parts, topic, boost::is_any_of(":"), boost::token_compress_on);
          m_client->subscribe(parts[1]);
        }
      }
    }

    mtconnect::pipeline::Pipeline *MqttAdapter::getPipeline() { return &m_pipeline; }

    void MqttPipeline::build(const ConfigOptions &options)
    {
      AdapterPipeline::build(options);

      buildDeviceList();
      buildCommandAndStatusDelivery();

      // SHDR Parsing Branch, if Data is sent down...
      auto tokenizer = bind(make_shared<ShdrTokenizer>());
      auto shdr = tokenizer;

      auto extract =
          make_shared<ExtractTimestamp>(IsOptionSet(m_options, configuration::RelativeTime));
      shdr = shdr->bind(extract);

      // Token mapping to data items and asset
      auto mapper = make_shared<ShdrTokenMapper>(
          m_context, m_device.value_or(""),
          GetOption<int>(m_options, configuration::ShdrVersion).value_or(1));

      buildAssetDelivery(mapper);
      mapper->bind(make_shared<NullTransform>(TypeGuard<Observations>(RUN)));
      shdr = shdr->bind(mapper);

      // Build topic mapper pipeline
      auto next = bind(make_shared<TopicMapper>(
          m_context, GetOption<string>(m_options, configuration::Device).value_or("")));

      auto map1 = next->bind(make_shared<JsonMapper>(m_context));
      auto map2 = next->bind(make_shared<DataMapper>(m_context, m_handler));
      map2->bind(tokenizer);

      next = make_shared<NullTransform>(TypeGuard<Observation, asset::Asset>(SKIP));

      map1->bind(next);
      map2->bind(next);

      // Merge the pipelines
      shdr->bind(next);

      buildObservationDelivery(next);
      applySplices();
    }

  }  // namespace source::adapter::mqtt_adapter
}  // namespace mtconnect
<|MERGE_RESOLUTION|>--- conflicted
+++ resolved
@@ -1,243 +1,239 @@
-//
-// Copyright Copyright 2009-2022, AMT – The Association For Manufacturing Technology (“AMT”)
-// All rights reserved.
-//
-//    Licensed under the Apache License, Version 2.0 (the "License");
-//    you may not use this file except in compliance with the License.
-//    You may obtain a copy of the License at
-//
-//       http://www.apache.org/licenses/LICENSE-2.0
-//
-//    Unless required by applicable law or agreed to in writing, software
-//    distributed under the License is distributed on an "AS IS" BASIS,
-//    WITHOUT WARRANTIES OR CONDITIONS OF ANY KIND, either express or implied.
-//    See the License for the specific language governing permissions and
-//    limitations under the License.
-//
-
-#include "mqtt_adapter.hpp"
-
-#include <boost/log/trivial.hpp>
-#include <boost/uuid/name_generator_sha1.hpp>
-
-#include <mqtt/async_client.hpp>
-#include <mqtt/setup_log.hpp>
-
-#include "configuration/config_options.hpp"
-#include "device_model/device.hpp"
-#include "mqtt/mqtt_client_impl.hpp"
-#include "pipeline/convert_sample.hpp"
-#include "pipeline/deliver.hpp"
-#include "pipeline/delta_filter.hpp"
-#include "pipeline/duplicate_filter.hpp"
-#include "pipeline/message_mapper.hpp"
-#include "pipeline/period_filter.hpp"
-#include "pipeline/shdr_token_mapper.hpp"
-#include "pipeline/shdr_tokenizer.hpp"
-#include "pipeline/timestamp_extractor.hpp"
-#include "pipeline/topic_mapper.hpp"
-#include "pipeline/upcase_value.hpp"
-
-using namespace std;
-namespace asio = boost::asio;
-
-namespace mtconnect {
-  using namespace observation;
-  using namespace entity;
-  using namespace pipeline;
-  using namespace source::adapter;
-
-  namespace source::adapter::mqtt_adapter {
-
-    MqttAdapter::MqttAdapter(boost::asio::io_context &io,
-                             pipeline::PipelineContextPtr pipelineContext,
-                             const ConfigOptions &options, const boost::property_tree::ptree &block)
-      : Adapter("MQTT", io, options),
-        m_ioContext(io),
-        m_strand(Source::m_strand),
-        m_pipeline(pipelineContext, Source::m_strand)
-    {
-      GetOptions(block, m_options, options);
-      AddOptions(block, m_options,
-                 {{configuration::UUID, string()},
-                  {configuration::Manufacturer, string()},
-                  {configuration::Station, string()},
-                  {configuration::Url, string()},
-<<<<<<< HEAD
-                  {configuration::MqttClientCaCert, string()}});
-=======
-                  {configuration::MqttCaCert, string()},
-                  {configuration::MqttPrivateKey, string()},
-                  {configuration::MqttCert, string()},
-                  {configuration::MqttClientId, string()}});
->>>>>>> 7aa14ed3
-
-      AddDefaultedOptions(block, m_options,
-                          {{configuration::MqttHost, "localhost"s},
-                           {configuration::MqttPort, 1883},
-                           {configuration::MqttTls, false},
-                           {configuration::AutoAvailable, false},
-                           {configuration::RealTime, false},
-                           {configuration::RelativeTime, false}});
-      loadTopics(block, m_options);
-
-      m_handler = m_pipeline.makeHandler();
-      auto clientHandler = make_unique<ClientHandler>();
-
-      m_pipeline.m_handler = m_handler.get();
-
-      clientHandler->m_connecting = [this](shared_ptr<MqttClient> client) {
-        m_handler->m_connecting(client->getIdentity());
-      };
-
-      clientHandler->m_connected = [this](shared_ptr<MqttClient> client) {
-        client->connectComplete();
-        m_handler->m_connected(client->getIdentity());
-        subscribeToTopics();
-      };
-
-      clientHandler->m_disconnected = [this](shared_ptr<MqttClient> client) {
-        m_handler->m_disconnected(client->getIdentity());
-      };
-
-      clientHandler->m_receive = [this](shared_ptr<MqttClient> client, const std::string &topic,
-                                        const std::string &payload) {
-        m_handler->m_processMessage(topic, payload, client->getIdentity());
-      };
-
-      if (IsOptionSet(m_options, configuration::MqttTls))
-        m_client = make_shared<mtconnect::mqtt_client::MqttTlsClient>(m_ioContext, m_options,
-                                                                      move(clientHandler));
-      else
-        m_client = make_shared<mtconnect::mqtt_client::MqttTcpClient>(m_ioContext, m_options,
-                                                                      move(clientHandler));
-
-      m_identity = m_client->getIdentity();
-      m_name = m_client->getUrl();
-
-      m_options[configuration::AdapterIdentity] = m_name;
-      m_pipeline.build(m_options);
-    }
-
-    void MqttAdapter::loadTopics(const boost::property_tree::ptree &tree, ConfigOptions &options)
-    {
-      auto topics = tree.get_child_optional(configuration::Topics);
-      if (topics)
-      {
-        StringList list;
-        if (topics->size() == 0)
-        {
-          boost::split(list, topics->get_value<string>(), boost::is_any_of(":"),
-                       boost::token_compress_on);
-        }
-        else
-        {
-          for (auto &f : *topics)
-          {
-            list.emplace_back(f.second.data());
-          }
-        }
-        options[configuration::Topics] = list;
-      }
-      else
-      {
-        LOG(error) << "MQTT Adapter requires at least one topic to subscribe to. Provide 'Topics = "
-                      "' or Topics block";
-        exit(1);
-      }
-    }
-    /// <summary>
-    ///
-    /// </summary>
-    /// <param name="factory"></param>
-    void MqttAdapter::registerFactory(SourceFactory &factory)
-    {
-      factory.registerFactory("mqtt",
-                              [](const std::string &name, boost::asio::io_context &io,
-                                 pipeline::PipelineContextPtr context, const ConfigOptions &options,
-                                 const boost::property_tree::ptree &block) -> source::SourcePtr {
-                                auto source =
-                                    std::make_shared<MqttAdapter>(io, context, options, block);
-                                return source;
-                              });
-    }
-
-    const std::string &MqttAdapter::getHost() const { return m_host; }
-
-    unsigned int MqttAdapter::getPort() const { return m_port; }
-
-    bool MqttAdapter::start()
-    {
-      m_pipeline.start();
-      return m_client->start();
-    }
-    void MqttAdapter::stop()
-    {
-      m_client->stop();
-      m_pipeline.clear();
-    }
-
-    void MqttAdapter::subscribeToTopics()
-    {
-      // If we have topics, subscribe
-      auto topics = GetOption<StringList>(m_options, configuration::Topics);
-      LOG(info) << "MqttClientImpl::connect: subscribing to topics";
-      if (topics)
-      {
-        for (const auto &topic : *topics)
-        {
-          vector<string> parts;
-          boost::split(parts, topic, boost::is_any_of(":"), boost::token_compress_on);
-          m_client->subscribe(parts[1]);
-        }
-      }
-    }
-
-    mtconnect::pipeline::Pipeline *MqttAdapter::getPipeline() { return &m_pipeline; }
-
-    void MqttPipeline::build(const ConfigOptions &options)
-    {
-      AdapterPipeline::build(options);
-
-      buildDeviceList();
-      buildCommandAndStatusDelivery();
-
-      // SHDR Parsing Branch, if Data is sent down...
-      auto tokenizer = bind(make_shared<ShdrTokenizer>());
-      auto shdr = tokenizer;
-
-      auto extract =
-          make_shared<ExtractTimestamp>(IsOptionSet(m_options, configuration::RelativeTime));
-      shdr = shdr->bind(extract);
-
-      // Token mapping to data items and asset
-      auto mapper = make_shared<ShdrTokenMapper>(
-          m_context, m_device.value_or(""),
-          GetOption<int>(m_options, configuration::ShdrVersion).value_or(1));
-
-      buildAssetDelivery(mapper);
-      mapper->bind(make_shared<NullTransform>(TypeGuard<Observations>(RUN)));
-      shdr = shdr->bind(mapper);
-
-      // Build topic mapper pipeline
-      auto next = bind(make_shared<TopicMapper>(
-          m_context, GetOption<string>(m_options, configuration::Device).value_or("")));
-
-      auto map1 = next->bind(make_shared<JsonMapper>(m_context));
-      auto map2 = next->bind(make_shared<DataMapper>(m_context, m_handler));
-      map2->bind(tokenizer);
-
-      next = make_shared<NullTransform>(TypeGuard<Observation, asset::Asset>(SKIP));
-
-      map1->bind(next);
-      map2->bind(next);
-
-      // Merge the pipelines
-      shdr->bind(next);
-
-      buildObservationDelivery(next);
-      applySplices();
-    }
-
-  }  // namespace source::adapter::mqtt_adapter
-}  // namespace mtconnect
+//
+// Copyright Copyright 2009-2022, AMT – The Association For Manufacturing Technology (“AMT”)
+// All rights reserved.
+//
+//    Licensed under the Apache License, Version 2.0 (the "License");
+//    you may not use this file except in compliance with the License.
+//    You may obtain a copy of the License at
+//
+//       http://www.apache.org/licenses/LICENSE-2.0
+//
+//    Unless required by applicable law or agreed to in writing, software
+//    distributed under the License is distributed on an "AS IS" BASIS,
+//    WITHOUT WARRANTIES OR CONDITIONS OF ANY KIND, either express or implied.
+//    See the License for the specific language governing permissions and
+//    limitations under the License.
+//
+
+#include "mqtt_adapter.hpp"
+
+#include <boost/log/trivial.hpp>
+#include <boost/uuid/name_generator_sha1.hpp>
+
+#include <mqtt/async_client.hpp>
+#include <mqtt/setup_log.hpp>
+
+#include "configuration/config_options.hpp"
+#include "device_model/device.hpp"
+#include "mqtt/mqtt_client_impl.hpp"
+#include "pipeline/convert_sample.hpp"
+#include "pipeline/deliver.hpp"
+#include "pipeline/delta_filter.hpp"
+#include "pipeline/duplicate_filter.hpp"
+#include "pipeline/message_mapper.hpp"
+#include "pipeline/period_filter.hpp"
+#include "pipeline/shdr_token_mapper.hpp"
+#include "pipeline/shdr_tokenizer.hpp"
+#include "pipeline/timestamp_extractor.hpp"
+#include "pipeline/topic_mapper.hpp"
+#include "pipeline/upcase_value.hpp"
+
+using namespace std;
+namespace asio = boost::asio;
+
+namespace mtconnect {
+  using namespace observation;
+  using namespace entity;
+  using namespace pipeline;
+  using namespace source::adapter;
+
+  namespace source::adapter::mqtt_adapter {
+
+    MqttAdapter::MqttAdapter(boost::asio::io_context &io,
+                             pipeline::PipelineContextPtr pipelineContext,
+                             const ConfigOptions &options, const boost::property_tree::ptree &block)
+      : Adapter("MQTT", io, options),
+        m_ioContext(io),
+        m_strand(Source::m_strand),
+        m_pipeline(pipelineContext, Source::m_strand)
+    {
+      GetOptions(block, m_options, options);
+      AddOptions(block, m_options,
+                 {{configuration::UUID, string()},
+                  {configuration::Manufacturer, string()},
+                  {configuration::Station, string()},
+                  {configuration::Url, string()},
+                  {configuration::MqttCaCert, string()},
+                  {configuration::MqttPrivateKey, string()},
+                  {configuration::MqttCert, string()},
+                  {configuration::MqttClientId, string()}});
+
+      AddDefaultedOptions(block, m_options,
+                          {{configuration::MqttHost, "localhost"s},
+                           {configuration::MqttPort, 1883},
+                           {configuration::MqttTls, false},
+                           {configuration::AutoAvailable, false},
+                           {configuration::RealTime, false},
+                           {configuration::RelativeTime, false}});
+      loadTopics(block, m_options);
+
+      m_handler = m_pipeline.makeHandler();
+      auto clientHandler = make_unique<ClientHandler>();
+
+      m_pipeline.m_handler = m_handler.get();
+
+      clientHandler->m_connecting = [this](shared_ptr<MqttClient> client) {
+        m_handler->m_connecting(client->getIdentity());
+      };
+
+      clientHandler->m_connected = [this](shared_ptr<MqttClient> client) {
+        client->connectComplete();
+        m_handler->m_connected(client->getIdentity());
+        subscribeToTopics();
+      };
+
+      clientHandler->m_disconnected = [this](shared_ptr<MqttClient> client) {
+        m_handler->m_disconnected(client->getIdentity());
+      };
+
+      clientHandler->m_receive = [this](shared_ptr<MqttClient> client, const std::string &topic,
+                                        const std::string &payload) {
+        m_handler->m_processMessage(topic, payload, client->getIdentity());
+      };
+
+      if (IsOptionSet(m_options, configuration::MqttTls))
+        m_client = make_shared<mtconnect::mqtt_client::MqttTlsClient>(m_ioContext, m_options,
+                                                                      move(clientHandler));
+      else
+        m_client = make_shared<mtconnect::mqtt_client::MqttTcpClient>(m_ioContext, m_options,
+                                                                      move(clientHandler));
+
+      m_identity = m_client->getIdentity();
+      m_name = m_client->getUrl();
+
+      m_options[configuration::AdapterIdentity] = m_name;
+      m_pipeline.build(m_options);
+    }
+
+    void MqttAdapter::loadTopics(const boost::property_tree::ptree &tree, ConfigOptions &options)
+    {
+      auto topics = tree.get_child_optional(configuration::Topics);
+      if (topics)
+      {
+        StringList list;
+        if (topics->size() == 0)
+        {
+          boost::split(list, topics->get_value<string>(), boost::is_any_of(":"),
+                       boost::token_compress_on);
+        }
+        else
+        {
+          for (auto &f : *topics)
+          {
+            list.emplace_back(f.second.data());
+          }
+        }
+        options[configuration::Topics] = list;
+      }
+      else
+      {
+        LOG(error) << "MQTT Adapter requires at least one topic to subscribe to. Provide 'Topics = "
+                      "' or Topics block";
+        exit(1);
+      }
+    }
+    /// <summary>
+    ///
+    /// </summary>
+    /// <param name="factory"></param>
+    void MqttAdapter::registerFactory(SourceFactory &factory)
+    {
+      factory.registerFactory("mqtt",
+                              [](const std::string &name, boost::asio::io_context &io,
+                                 pipeline::PipelineContextPtr context, const ConfigOptions &options,
+                                 const boost::property_tree::ptree &block) -> source::SourcePtr {
+                                auto source =
+                                    std::make_shared<MqttAdapter>(io, context, options, block);
+                                return source;
+                              });
+    }
+
+    const std::string &MqttAdapter::getHost() const { return m_host; }
+
+    unsigned int MqttAdapter::getPort() const { return m_port; }
+
+    bool MqttAdapter::start()
+    {
+      m_pipeline.start();
+      return m_client->start();
+    }
+    void MqttAdapter::stop()
+    {
+      m_client->stop();
+      m_pipeline.clear();
+    }
+
+    void MqttAdapter::subscribeToTopics()
+    {
+      // If we have topics, subscribe
+      auto topics = GetOption<StringList>(m_options, configuration::Topics);
+      LOG(info) << "MqttClientImpl::connect: subscribing to topics";
+      if (topics)
+      {
+        for (const auto &topic : *topics)
+        {
+          vector<string> parts;
+          boost::split(parts, topic, boost::is_any_of(":"), boost::token_compress_on);
+          m_client->subscribe(parts[1]);
+        }
+      }
+    }
+
+    mtconnect::pipeline::Pipeline *MqttAdapter::getPipeline() { return &m_pipeline; }
+
+    void MqttPipeline::build(const ConfigOptions &options)
+    {
+      AdapterPipeline::build(options);
+
+      buildDeviceList();
+      buildCommandAndStatusDelivery();
+
+      // SHDR Parsing Branch, if Data is sent down...
+      auto tokenizer = bind(make_shared<ShdrTokenizer>());
+      auto shdr = tokenizer;
+
+      auto extract =
+          make_shared<ExtractTimestamp>(IsOptionSet(m_options, configuration::RelativeTime));
+      shdr = shdr->bind(extract);
+
+      // Token mapping to data items and asset
+      auto mapper = make_shared<ShdrTokenMapper>(
+          m_context, m_device.value_or(""),
+          GetOption<int>(m_options, configuration::ShdrVersion).value_or(1));
+
+      buildAssetDelivery(mapper);
+      mapper->bind(make_shared<NullTransform>(TypeGuard<Observations>(RUN)));
+      shdr = shdr->bind(mapper);
+
+      // Build topic mapper pipeline
+      auto next = bind(make_shared<TopicMapper>(
+          m_context, GetOption<string>(m_options, configuration::Device).value_or("")));
+
+      auto map1 = next->bind(make_shared<JsonMapper>(m_context));
+      auto map2 = next->bind(make_shared<DataMapper>(m_context, m_handler));
+      map2->bind(tokenizer);
+
+      next = make_shared<NullTransform>(TypeGuard<Observation, asset::Asset>(SKIP));
+
+      map1->bind(next);
+      map2->bind(next);
+
+      // Merge the pipelines
+      shdr->bind(next);
+
+      buildObservationDelivery(next);
+      applySplices();
+    }
+
+  }  // namespace source::adapter::mqtt_adapter
+}  // namespace mtconnect