--- conflicted
+++ resolved
@@ -18,7 +18,8 @@
 #include "mqtt_service.hpp"
 
 #include "configuration/config_options.hpp"
-#include "entity.hpp"
+#include "entity/entity.hpp"
+#include "entity/factory.hpp"
 #include "entity/xml_parser.hpp"
 #include "printer/xml_printer.hpp"
 
@@ -80,60 +81,6 @@
               return sink;
             });
       }
-
-<<<<<<< HEAD
-      void MqttService::printjSonEntity()
-      {
-        // create a json printer
-        //
-        // print json/xml particular entity
-      }
-
-      // Get the printer for a type
-      const std::string MqttService::acceptFormat(const std::string &accepts) const
-      {
-        std::stringstream list(accepts);
-        std::string accept;
-        while (std::getline(list, accept, ','))
-        {
-          for (const auto &p : m_sinkContract->getPrinters())
-          {
-            if (ends_with(accept, p.first))
-              return p.first;
-          }
-        }
-        return "xml";
-      }
-
-      const printer::Printer *MqttService::printerForAccepts(const std::string &accepts) const
-      {
-        return m_sinkContract->getPrinter(acceptFormat(accepts));
-      }
-
-      string MqttService::printError(const printer::Printer *printer, const string &errorCode,
-                                     const string &text) const
-      {
-        LOG(debug) << "Returning error " << errorCode << ": " << text;
-        /* if (printer)
-           return printer->printError(m_instanceId, m_circularBuffer.getBufferSize(),
-                                      m_circularBuffer.getSequence(), errorCode, text);
-         else*/
-
-        return errorCode + ": " + text;
-      }
-
-      //      /* std::shared_ptr<mtconnect::sink::mqtt_sink::MqttService> getMqttService()
-      //       {
-      //         using namespace mtconnect;
-      //         std::unique_ptr<mtconnect::Agent> agent;
-      //         sink::SinkPtr sink = agent->findSink("MqttService");
-      //         std::shared_ptr<mtconnect::sink::mqtt_sink::MqttService> mqttSink =
-      //             std::dynamic_pointer_cast<mtconnect::sink::mqtt_sink::MqttService>(sink);
-      //         return mqttSink;
-      //       }*/
-      //
-=======
->>>>>>> cc0560ff
     }  // namespace mqtt_sink
   }    // namespace sink
 }  // namespace mtconnect