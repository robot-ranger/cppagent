--- conflicted
+++ resolved
@@ -2,18 +2,8 @@
 set(AGENT_VERSION_MAJOR 2)
 set(AGENT_VERSION_MINOR 5)
 set(AGENT_VERSION_PATCH 0)
-<<<<<<< HEAD
-set(AGENT_VERSION_BUILD 1)
-set(AGENT_VERSION_RC "RC1")
-=======
-<<<<<<< HEAD
 set(AGENT_VERSION_BUILD 0)
 set(AGENT_VERSION_RC "RC2")
-=======
-set(AGENT_VERSION_BUILD 8)
-set(AGENT_VERSION_RC "")
->>>>>>> de28136e (version 2.3.0.8)
->>>>>>> 8f23034e
 
 # This minimum version is to support Visual Studio 2019 and C++ feature checking and FetchContent
 cmake_minimum_required(VERSION 3.23 FATAL_ERROR)
