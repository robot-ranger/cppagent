--- conflicted
+++ resolved
@@ -72,11 +72,7 @@
 
 # make installer
 RUN conan profile detect \
-<<<<<<< HEAD
-    conan create . \
-=======
   && conan create . \
->>>>>>> 31fec2b0
     --build=missing \
     -c "tools.build:jobs=$CONAN_CPU_COUNT" \
     -c tools.build:skip_test=True \
